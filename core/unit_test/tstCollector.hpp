--- conflicted
+++ resolved
@@ -762,22 +762,12 @@
 };
 
 using CommSpaceTypes = ::testing::Types<Cabana::CommSpace::MPI
-<<<<<<< HEAD
     #ifdef Cabana_ENABLE_MPIADVANCE
         , Cabana::CommSpace::MPIAdvance
     #endif
     >;
 
 TYPED_TEST_SUITE( CollectorTypedTest, CommSpaceTypes);
-=======
-#ifdef Cabana_ENABLE_MPIADVANCE
-                                        ,
-                                        Cabana::CommSpace::MPIAdvance
-#endif
-                                        >;
-
-TYPED_TEST_SUITE( CollectorTypedTest, CommSpaceTypes );
->>>>>>> 034f4979
 
 TYPED_TEST( CollectorTypedTest, Test1 ) { test1<TypeParam>( true ); }
 
