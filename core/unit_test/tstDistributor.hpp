--- conflicted
+++ resolved
@@ -800,22 +800,12 @@
 };
 
 using CommSpaceTypes = ::testing::Types<Cabana::CommSpace::MPI
-<<<<<<< HEAD
     #ifdef Cabana_ENABLE_MPIADVANCE
         , Cabana::CommSpace::MPIAdvance
     #endif
     >;
 
 TYPED_TEST_SUITE( DistributorTypedTest, CommSpaceTypes);
-=======
-#ifdef Cabana_ENABLE_MPIADVANCE
-                                        ,
-                                        Cabana::CommSpace::MPIAdvance
-#endif
-                                        >;
-
-TYPED_TEST_SUITE( DistributorTypedTest, CommSpaceTypes );
->>>>>>> 034f4979
 
 TYPED_TEST( DistributorTypedTest, Test1 ) { test1<TypeParam>( true ); }
 
