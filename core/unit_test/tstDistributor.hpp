/****************************************************************************
 * Copyright (c) 2018-2023 by the Cabana authors                            *
 * All rights reserved.                                                     *
 *                                                                          *
 * This file is part of the Cabana library. Cabana is distributed under a   *
 * BSD 3-clause license. For the licensing terms see the LICENSE file in    *
 * the top-level directory.                                                 *
 *                                                                          *
 * SPDX-License-Identifier: BSD-3-Clause                                    *
 ****************************************************************************/

#include <Cabana_AoSoA.hpp>
#include <Cabana_DeepCopy.hpp>
#include <Cabana_Distributor.hpp>
#include <Cabana_Parallel.hpp>

#include <Kokkos_Core.hpp>

#include <gtest/gtest.h>

#include <mpi.h>

#include <algorithm>
#include <memory>
#include <vector>

namespace Test
{

//---------------------------------------------------------------------------//
template <class TEST_COMMSPACE>
void test1( const bool use_topology )
{
    // Make a Distributor.
    std::shared_ptr<Cabana::Distributor<TEST_MEMSPACE, TEST_COMMSPACE>>
        distributor;

    // Get my rank.
    int my_rank = -1;
    MPI_Comm_rank( MPI_COMM_WORLD, &my_rank );

    // Every rank will communicate with itself and send all of its data.
    int num_data = 10;
    Kokkos::View<int*, TEST_MEMSPACE> export_ranks( "export_ranks", num_data );
    Kokkos::deep_copy( export_ranks, my_rank );
    std::vector<int> neighbor_ranks( 1, my_rank );

    // Create the plan.
    if ( use_topology )
        distributor = std::make_shared<
            Cabana::Distributor<TEST_MEMSPACE, TEST_COMMSPACE>>(
            MPI_COMM_WORLD, export_ranks, neighbor_ranks );
    else
        distributor = std::make_shared<
            Cabana::Distributor<TEST_MEMSPACE, TEST_COMMSPACE>>( MPI_COMM_WORLD,
                                                                 export_ranks );

    // Make some data to migrate.
    using DataTypes = Cabana::MemberTypes<int, double[2]>;
    using AoSoA_t = Cabana::AoSoA<DataTypes, TEST_MEMSPACE>;
    AoSoA_t data_src( "src", num_data );
    auto slice_int_src = Cabana::slice<0>( data_src );
    auto slice_dbl_src = Cabana::slice<1>( data_src );

    // Fill the data.
    auto fill_func = KOKKOS_LAMBDA( const int i )
    {
        slice_int_src( i ) = my_rank + i;
        slice_dbl_src( i, 0 ) = my_rank + i;
        slice_dbl_src( i, 1 ) = my_rank + i + 0.5;
    };
    Kokkos::RangePolicy<TEST_EXECSPACE> range_policy( 0, num_data );
    Kokkos::parallel_for( range_policy, fill_func );
    Kokkos::fence();

    // Create a second set of data to which we will migrate.
    AoSoA_t data_dst( "dst", num_data );
    auto slice_int_dst = Cabana::slice<0>( data_dst );
    auto slice_dbl_dst = Cabana::slice<1>( data_dst );

    // Do the migration
    Cabana::migrate( *distributor, data_src, data_dst );

    // Check the migration.
    Cabana::AoSoA<DataTypes, Kokkos::HostSpace> data_dst_host( "data_dst_host",
                                                               num_data );
    auto slice_int_dst_host = Cabana::slice<0>( data_dst_host );
    auto slice_dbl_dst_host = Cabana::slice<1>( data_dst_host );
    Cabana::deep_copy( data_dst_host, data_dst );
    auto steering = distributor->getExportSteering();
    auto host_steering =
        Kokkos::create_mirror_view_and_copy( Kokkos::HostSpace(), steering );
    for ( int i = 0; i < num_data; ++i )
    {
        EXPECT_EQ( slice_int_dst_host( i ), my_rank + host_steering( i ) );
        EXPECT_DOUBLE_EQ( slice_dbl_dst_host( i, 0 ),
                          my_rank + host_steering( i ) );
        EXPECT_DOUBLE_EQ( slice_dbl_dst_host( i, 1 ),
                          my_rank + host_steering( i ) + 0.5 );
    }
}

//---------------------------------------------------------------------------//
template <class TEST_COMMSPACE>
void test2( const bool use_topology )
{
    // Make a Distributor.
    std::shared_ptr<Cabana::Distributor<TEST_MEMSPACE, TEST_COMMSPACE>>
        distributor;

    // Get my rank.
    int my_rank = -1;
    MPI_Comm_rank( MPI_COMM_WORLD, &my_rank );

    // Every rank will communicate with itself and send every other piece of
    // data.
    int num_data = 10;
    Kokkos::View<int*, Kokkos::HostSpace> export_ranks_host( "export_ranks",
                                                             num_data );
    for ( int n = 0; n < num_data; ++n )
        export_ranks_host( n ) = ( 0 == n % 2 ) ? my_rank : -1;
    auto export_ranks = Kokkos::create_mirror_view_and_copy(
        TEST_MEMSPACE(), export_ranks_host );
    std::vector<int> neighbor_ranks( 1, my_rank );

    // Create the plan
    if ( use_topology )
        distributor = std::make_shared<
            Cabana::Distributor<TEST_MEMSPACE, TEST_COMMSPACE>>(
            MPI_COMM_WORLD, export_ranks, neighbor_ranks );
    else
        distributor = std::make_shared<
            Cabana::Distributor<TEST_MEMSPACE, TEST_COMMSPACE>>( MPI_COMM_WORLD,
                                                                 export_ranks );

    // Make some data to migrate.
    using DataTypes = Cabana::MemberTypes<int, double[2]>;
    using AoSoA_t = Cabana::AoSoA<DataTypes, TEST_MEMSPACE>;
    AoSoA_t data( "data", num_data );
    auto slice_int = Cabana::slice<0>( data );
    auto slice_dbl = Cabana::slice<1>( data );

    // Fill the data.
    auto fill_func = KOKKOS_LAMBDA( const int i )
    {
        slice_int( i ) = my_rank + i;
        slice_dbl( i, 0 ) = my_rank + i;
        slice_dbl( i, 1 ) = my_rank + i + 0.5;
    };
    Kokkos::RangePolicy<TEST_EXECSPACE> range_policy( 0, num_data );
    Kokkos::parallel_for( range_policy, fill_func );
    Kokkos::fence();

    // Do the migration in-place
    Cabana::migrate( *distributor, data );

    // Get host copies of the migrated data.
    Cabana::AoSoA<DataTypes, Kokkos::HostSpace> data_host( "data_host",
                                                           num_data / 2 );
    auto slice_int_host = Cabana::slice<0>( data_host );
    auto slice_dbl_host = Cabana::slice<1>( data_host );
    Cabana::deep_copy( data_host, data );

    // Check the migration. We received less than we sent so this should have
    // resized the aososa.
    auto steering = distributor->getExportSteering();
    auto host_steering =
        Kokkos::create_mirror_view_and_copy( Kokkos::HostSpace(), steering );
    EXPECT_EQ( data.size(), num_data / 2 );
    for ( int i = 0; i < num_data / 2; ++i )
    {
        EXPECT_EQ( slice_int_host( i ), my_rank + host_steering( i ) );
        EXPECT_DOUBLE_EQ( slice_dbl_host( i, 0 ),
                          my_rank + host_steering( i ) );
        EXPECT_DOUBLE_EQ( slice_dbl_host( i, 1 ),
                          my_rank + host_steering( i ) + 0.5 );
    }
}

//---------------------------------------------------------------------------//
template <class TEST_COMMSPACE>
void test3( const bool use_topology )
{
    // Make a Distributor.
    std::shared_ptr<Cabana::Distributor<TEST_MEMSPACE, TEST_COMMSPACE>>
        distributor;

    // Get my rank.
    int my_rank = -1;
    MPI_Comm_rank( MPI_COMM_WORLD, &my_rank );

    // Get my size.
    int my_size = -1;
    MPI_Comm_size( MPI_COMM_WORLD, &my_size );

    // Compute the inverse rank.
    int inverse_rank = my_size - my_rank - 1;

    // Every rank will communicate with the rank that is its inverse.
    int num_data = 10;
    Kokkos::View<int*, TEST_MEMSPACE> export_ranks( "export_ranks", num_data );
    Kokkos::deep_copy( export_ranks, inverse_rank );
    std::vector<int> neighbor_ranks( 1, inverse_rank );

    // Create the plan with both export ranks and the topology.
    if ( use_topology )
        distributor = std::make_shared<
            Cabana::Distributor<TEST_MEMSPACE, TEST_COMMSPACE>>(
            MPI_COMM_WORLD, export_ranks, neighbor_ranks );
    else
        distributor = std::make_shared<
            Cabana::Distributor<TEST_MEMSPACE, TEST_COMMSPACE>>( MPI_COMM_WORLD,
                                                                 export_ranks );

    // Make some data to migrate.
    using DataTypes = Cabana::MemberTypes<int, double[2]>;
    using AoSoA_t = Cabana::AoSoA<DataTypes, TEST_MEMSPACE>;
    AoSoA_t data_src( "data_src", num_data );
    auto slice_int_src = Cabana::slice<0>( data_src );
    auto slice_dbl_src = Cabana::slice<1>( data_src );

    // Fill the data.
    auto fill_func = KOKKOS_LAMBDA( const int i )
    {
        slice_int_src( i ) = my_rank + i;
        slice_dbl_src( i, 0 ) = my_rank + i;
        slice_dbl_src( i, 1 ) = my_rank + i + 0.5;
    };
    Kokkos::RangePolicy<TEST_EXECSPACE> range_policy( 0, num_data );
    Kokkos::parallel_for( range_policy, fill_func );
    Kokkos::fence();

    // Create a second set of data to which we will migrate.
    AoSoA_t data_dst( "data_dst", num_data );
    auto slice_int_dst = Cabana::slice<0>( data_dst );
    auto slice_dbl_dst = Cabana::slice<1>( data_dst );

    // Do the migration with slices
    Cabana::migrate( *distributor, slice_int_src, slice_int_dst );
    Cabana::migrate( *distributor, slice_dbl_src, slice_dbl_dst );

    // Exchange steering vectors with your inverse rank so we know what order
    // they sent us stuff in. We thread the creation of the steering vector so
    // its order is not deterministic.
    auto my_steering = distributor->getExportSteering();
    Kokkos::View<std::size_t*, TEST_MEMSPACE> inverse_steering(
        "inv_steering", distributor->totalNumImport() );
    int mpi_tag = 1030;
    MPI_Request request;
    MPI_Irecv( inverse_steering.data(), inverse_steering.size(),
               MPI_UNSIGNED_LONG, inverse_rank, mpi_tag, MPI_COMM_WORLD,
               &request );
    MPI_Send( my_steering.data(), my_steering.size(), MPI_UNSIGNED_LONG,
              inverse_rank, mpi_tag, MPI_COMM_WORLD );
    MPI_Status status;
    MPI_Wait( &request, &status );
    auto host_steering = Kokkos::create_mirror_view_and_copy(
        Kokkos::HostSpace(), inverse_steering );

    // Check the migration.
    Cabana::AoSoA<DataTypes, Kokkos::HostSpace> data_dst_host( "data_dst_host",
                                                               num_data );
    Cabana::deep_copy( data_dst_host, data_dst );
    auto slice_int_dst_host = Cabana::slice<0>( data_dst_host );
    auto slice_dbl_dst_host = Cabana::slice<1>( data_dst_host );
    for ( int i = 0; i < num_data; ++i )
    {
        EXPECT_EQ( slice_int_dst_host( i ), inverse_rank + host_steering( i ) );
        EXPECT_DOUBLE_EQ( slice_dbl_dst_host( i, 0 ),
                          inverse_rank + host_steering( i ) );
        EXPECT_DOUBLE_EQ( slice_dbl_dst_host( i, 1 ),
                          inverse_rank + host_steering( i ) + 0.5 );
    }
}

//---------------------------------------------------------------------------//
template <class TEST_COMMSPACE>
void test4( const bool use_topology )
{
    // Make a Distributor.
    std::shared_ptr<Cabana::Distributor<TEST_MEMSPACE, TEST_COMMSPACE>>
        distributor;

    // Get my rank.
    int my_rank = -1;
    MPI_Comm_rank( MPI_COMM_WORLD, &my_rank );

    // Get my size.
    int my_size = -1;
    MPI_Comm_size( MPI_COMM_WORLD, &my_size );

    // Every rank will communicate with all other ranks. Interleave the sends.
    int num_data = 2 * my_size;
    Kokkos::View<int*, Kokkos::HostSpace> export_ranks_host( "export_ranks",
                                                             num_data );
    std::vector<int> neighbor_ranks( my_size );
    for ( int n = 0; n < my_size; ++n )
    {
        export_ranks_host[n] = n;
        export_ranks_host[n + my_size] = n;
        neighbor_ranks[n] = n;
    }
    auto export_ranks = Kokkos::create_mirror_view_and_copy(
        TEST_MEMSPACE(), export_ranks_host );

    // Create the plan
    if ( use_topology )
        distributor = std::make_shared<
            Cabana::Distributor<TEST_MEMSPACE, TEST_COMMSPACE>>(
            MPI_COMM_WORLD, export_ranks, neighbor_ranks );
    else
        distributor = std::make_shared<
            Cabana::Distributor<TEST_MEMSPACE, TEST_COMMSPACE>>( MPI_COMM_WORLD,
                                                                 export_ranks );

    // Make some data to migrate.
    using DataTypes = Cabana::MemberTypes<int, double[2]>;
    using AoSoA_t = Cabana::AoSoA<DataTypes, TEST_MEMSPACE>;
    AoSoA_t data_src( "data_src", num_data );
    auto slice_int_src = Cabana::slice<0>( data_src );
    auto slice_dbl_src = Cabana::slice<1>( data_src );

    // Fill the data.
    auto fill_func = KOKKOS_LAMBDA( const int i )
    {
        slice_int_src( i ) = my_rank;
        slice_dbl_src( i, 0 ) = my_rank;
        slice_dbl_src( i, 1 ) = my_rank + 0.5;
    };
    Kokkos::RangePolicy<TEST_EXECSPACE> range_policy( 0, num_data );
    Kokkos::parallel_for( range_policy, fill_func );
    Kokkos::fence();

    // Create a second set of data to which we will migrate.
    AoSoA_t data_dst( "data_dst", num_data );
    auto slice_int_dst = Cabana::slice<0>( data_dst );
    auto slice_dbl_dst = Cabana::slice<1>( data_dst );

    // Do the migration
    Cabana::migrate( *distributor, data_src, data_dst );

    // Check the migration.
    Cabana::AoSoA<DataTypes, Kokkos::HostSpace> data_dst_host( "data_dst_host",
                                                               num_data );
    auto slice_int_dst_host = Cabana::slice<0>( data_dst_host );
    auto slice_dbl_dst_host = Cabana::slice<1>( data_dst_host );
    Cabana::deep_copy( data_dst_host, data_dst );

    // self sends
    EXPECT_EQ( slice_int_dst_host( 0 ), my_rank );
    EXPECT_DOUBLE_EQ( slice_dbl_dst_host( 0, 0 ), my_rank );
    EXPECT_DOUBLE_EQ( slice_dbl_dst_host( 0, 1 ), my_rank + 0.5 );

    EXPECT_EQ( slice_int_dst_host( 1 ), my_rank );
    EXPECT_DOUBLE_EQ( slice_dbl_dst_host( 1, 0 ), my_rank );
    EXPECT_DOUBLE_EQ( slice_dbl_dst_host( 1, 1 ), my_rank + 0.5 );

    // others
    for ( int i = 1; i < my_size; ++i )
    {
        if ( i == my_rank )
        {
            EXPECT_EQ( slice_int_dst_host( 2 * i ), 0 );
            EXPECT_DOUBLE_EQ( slice_dbl_dst_host( 2 * i, 0 ), 0 );
            EXPECT_DOUBLE_EQ( slice_dbl_dst_host( 2 * i, 1 ), 0.5 );

            EXPECT_EQ( slice_int_dst_host( 2 * i + 1 ), 0 );
            EXPECT_DOUBLE_EQ( slice_dbl_dst_host( 2 * i + 1, 0 ), 0 );
            EXPECT_DOUBLE_EQ( slice_dbl_dst_host( 2 * i + 1, 1 ), 0.5 );
        }
        else
        {
            EXPECT_EQ( slice_int_dst_host( 2 * i ), i );
            EXPECT_DOUBLE_EQ( slice_dbl_dst_host( 2 * i, 0 ), i );
            EXPECT_DOUBLE_EQ( slice_dbl_dst_host( 2 * i, 1 ), i + 0.5 );

            EXPECT_EQ( slice_int_dst_host( 2 * i + 1 ), i );
            EXPECT_DOUBLE_EQ( slice_dbl_dst_host( 2 * i + 1, 0 ), i );
            EXPECT_DOUBLE_EQ( slice_dbl_dst_host( 2 * i + 1, 1 ), i + 0.5 );
        }
    }
}

//---------------------------------------------------------------------------//
template <class TEST_COMMSPACE>
void test5( const bool use_topology )
{
    // Make a Distributor.
    std::shared_ptr<Cabana::Distributor<TEST_MEMSPACE, TEST_COMMSPACE>>
        distributor;

    // Get my rank.
    int my_rank = -1;
    MPI_Comm_rank( MPI_COMM_WORLD, &my_rank );

    // Get my size.
    int my_size = -1;
    MPI_Comm_size( MPI_COMM_WORLD, &my_size );

    // Every rank will communicate with all other ranks. Interleave the sends
    // and only send every other value.
    int num_data = 2 * my_size;
    Kokkos::View<int*, Kokkos::HostSpace> export_ranks_host( "export_ranks",
                                                             num_data );
    std::vector<int> neighbor_ranks( my_size );
    for ( int n = 0; n < my_size; ++n )
    {
        export_ranks_host[n] = -1;
        export_ranks_host[n + my_size] = n;
        neighbor_ranks[n] = n;
    }
    auto export_ranks = Kokkos::create_mirror_view_and_copy(
        TEST_MEMSPACE(), export_ranks_host );

    // Create the plan
    if ( use_topology )
        distributor = std::make_shared<
            Cabana::Distributor<TEST_MEMSPACE, TEST_COMMSPACE>>(
            MPI_COMM_WORLD, export_ranks, neighbor_ranks );
    else
        distributor = std::make_shared<
            Cabana::Distributor<TEST_MEMSPACE, TEST_COMMSPACE>>( MPI_COMM_WORLD,
                                                                 export_ranks );

    // Make some data to migrate.
    using DataTypes = Cabana::MemberTypes<int, double[2]>;
    using AoSoA_t = Cabana::AoSoA<DataTypes, TEST_MEMSPACE>;
    AoSoA_t data_src( "data_src", num_data );
    auto slice_int_src = Cabana::slice<0>( data_src );
    auto slice_dbl_src = Cabana::slice<1>( data_src );

    // Fill the data.
    auto fill_func = KOKKOS_LAMBDA( const int i )
    {
        slice_int_src( i ) = my_rank;
        slice_dbl_src( i, 0 ) = my_rank;
        slice_dbl_src( i, 1 ) = my_rank + 0.5;
    };
    Kokkos::RangePolicy<TEST_EXECSPACE> range_policy( 0, num_data );
    Kokkos::parallel_for( range_policy, fill_func );
    Kokkos::fence();

    // Create a second set of data to which we will migrate.
    AoSoA_t data_dst( "data_dst", my_size );
    auto slice_int_dst = Cabana::slice<0>( data_dst );
    auto slice_dbl_dst = Cabana::slice<1>( data_dst );

    // Do the migration with slices
    Cabana::migrate( *distributor, slice_int_src, slice_int_dst );
    Cabana::migrate( *distributor, slice_dbl_src, slice_dbl_dst );

    // Check the migration.
    Cabana::AoSoA<DataTypes, Kokkos::HostSpace> data_host( "data_host",
                                                           my_size );
    auto slice_int_host = Cabana::slice<0>( data_host );
    auto slice_dbl_host = Cabana::slice<1>( data_host );
    Cabana::deep_copy( data_host, data_dst );

    // self sends
    EXPECT_EQ( slice_int_host( 0 ), my_rank );
    EXPECT_DOUBLE_EQ( slice_dbl_host( 0, 0 ), my_rank );
    EXPECT_DOUBLE_EQ( slice_dbl_host( 0, 1 ), my_rank + 0.5 );

    // others
    for ( int i = 1; i < my_size; ++i )
    {
        if ( i == my_rank )
        {
            EXPECT_EQ( slice_int_host( i ), 0 );
            EXPECT_DOUBLE_EQ( slice_dbl_host( i, 0 ), 0 );
            EXPECT_DOUBLE_EQ( slice_dbl_host( i, 1 ), 0.5 );
        }
        else
        {
            EXPECT_EQ( slice_int_host( i ), i );
            EXPECT_DOUBLE_EQ( slice_dbl_host( i, 0 ), i );
            EXPECT_DOUBLE_EQ( slice_dbl_host( i, 1 ), i + 0.5 );
        }
    }
}

//---------------------------------------------------------------------------//
template <class TEST_COMMSPACE>
void test6( const bool use_topology )
{
    // Make a Distributor.
    std::shared_ptr<Cabana::Distributor<TEST_MEMSPACE, TEST_COMMSPACE>>
        distributor;

    // Get my rank.
    int my_rank = -1;
    MPI_Comm_rank( MPI_COMM_WORLD, &my_rank );

    // Get the comm size.
    int my_size = -1;
    MPI_Comm_size( MPI_COMM_WORLD, &my_size );

    // Every has one element and will send that element to rank 0.
    int num_data = 1;
    Kokkos::View<int*, TEST_MEMSPACE> export_ranks( "export_ranks", num_data );
    Kokkos::deep_copy( export_ranks, 0 );
    std::vector<int> neighbor_ranks;
    if ( 0 == my_rank )
    {
        neighbor_ranks.resize( my_size );
        std::iota( neighbor_ranks.begin(), neighbor_ranks.end(), 0 );
    }
    else
    {
        neighbor_ranks.assign( 1, 0 );
    }

    // Create the plan.
    if ( use_topology )
        distributor = std::make_shared<
            Cabana::Distributor<TEST_MEMSPACE, TEST_COMMSPACE>>(
            MPI_COMM_WORLD, export_ranks, neighbor_ranks );
    else
        distributor = std::make_shared<
            Cabana::Distributor<TEST_MEMSPACE, TEST_COMMSPACE>>( MPI_COMM_WORLD,
                                                                 export_ranks );

    // Make some data to migrate.
    using DataTypes = Cabana::MemberTypes<int, double[2]>;
    using AoSoA_t = Cabana::AoSoA<DataTypes, TEST_MEMSPACE>;
    AoSoA_t data( "data", num_data );
    auto slice_int = Cabana::slice<0>( data );
    auto slice_dbl = Cabana::slice<1>( data );

    // Fill the data.
    auto fill_func = KOKKOS_LAMBDA( const int i )
    {
        slice_int( i ) = my_rank;
        slice_dbl( i, 0 ) = my_rank;
        slice_dbl( i, 1 ) = my_rank + 0.5;
    };
    Kokkos::RangePolicy<TEST_EXECSPACE> range_policy( 0, num_data );
    Kokkos::parallel_for( range_policy, fill_func );
    Kokkos::fence();

    // Do the migration
    Cabana::migrate( *distributor, data );

    // Check the change in size.
    if ( 0 == my_rank )
        EXPECT_EQ( data.size(), my_size );
    else
        EXPECT_EQ( data.size(), 0 );

    // Check the migration.
    Cabana::AoSoA<DataTypes, Kokkos::HostSpace> data_host(
        "data_host", distributor->totalNumImport() );
    auto slice_int_host = Cabana::slice<0>( data_host );
    auto slice_dbl_host = Cabana::slice<1>( data_host );
    Cabana::deep_copy( data_host, data );
    auto steering = distributor->getExportSteering();
    auto host_steering =
        Kokkos::create_mirror_view_and_copy( Kokkos::HostSpace(), steering );
    for ( std::size_t i = 0; i < distributor->totalNumImport(); ++i )
    {
        EXPECT_EQ( slice_int_host( i ), distributor->neighborRank( i ) );
        EXPECT_DOUBLE_EQ( slice_dbl_host( i, 0 ),
                          distributor->neighborRank( i ) );
        EXPECT_DOUBLE_EQ( slice_dbl_host( i, 1 ),
                          distributor->neighborRank( i ) + 0.5 );
    }
}

//---------------------------------------------------------------------------//
template <class TEST_COMMSPACE>
void test7( const bool use_topology )
{
    // Make a Distributor.
    std::shared_ptr<Cabana::Distributor<TEST_MEMSPACE, TEST_COMMSPACE>>
        distributor;

    // Get my rank.
    int my_rank = -1;
    MPI_Comm_rank( MPI_COMM_WORLD, &my_rank );

    // Get the comm size.
    int my_size = -1;
    MPI_Comm_size( MPI_COMM_WORLD, &my_size );

    // Rank 0 starts with all the data and sends one element to every rank.
    int num_data = ( 0 == my_rank ) ? my_size : 0;
    Kokkos::View<int*, TEST_MEMSPACE> export_ranks( "export_ranks", num_data );
    auto fill_ranks = KOKKOS_LAMBDA( const int i ) { export_ranks( i ) = i; };
    Kokkos::RangePolicy<TEST_EXECSPACE> range_policy( 0, num_data );
    Kokkos::parallel_for( range_policy, fill_ranks );
    Kokkos::fence();
    std::vector<int> neighbor_ranks;
    if ( 0 == my_rank )
    {
        neighbor_ranks.resize( my_size );
        std::iota( neighbor_ranks.begin(), neighbor_ranks.end(), 0 );
    }
    else
    {
        neighbor_ranks.assign( 1, 0 );
    }

    // Create the plan.
    if ( use_topology )
        distributor = std::make_shared<
            Cabana::Distributor<TEST_MEMSPACE, TEST_COMMSPACE>>(
            MPI_COMM_WORLD, export_ranks, neighbor_ranks );
    else
        distributor = std::make_shared<
            Cabana::Distributor<TEST_MEMSPACE, TEST_COMMSPACE>>( MPI_COMM_WORLD,
                                                                 export_ranks );

    // Make some data to migrate.
    using DataTypes = Cabana::MemberTypes<int, double[2]>;
    using AoSoA_t = Cabana::AoSoA<DataTypes, TEST_MEMSPACE>;
    AoSoA_t data( "data", num_data );
    auto slice_int = Cabana::slice<0>( data );
    auto slice_dbl = Cabana::slice<1>( data );

    // Fill the data.
    auto fill_func = KOKKOS_LAMBDA( const int i )
    {
        slice_int( i ) = i;
        slice_dbl( i, 0 ) = i;
        slice_dbl( i, 1 ) = i + 0.5;
    };
    Kokkos::parallel_for( range_policy, fill_func );
    Kokkos::fence();

    // Do the migration
    Cabana::migrate( *distributor, data );

    // Check the change in size.
    EXPECT_EQ( data.size(), 1 );

    // Check the migration.
    Cabana::AoSoA<DataTypes, Kokkos::HostSpace> data_host(
        "data_host", distributor->totalNumImport() );
    auto slice_int_host = Cabana::slice<0>( data_host );
    auto slice_dbl_host = Cabana::slice<1>( data_host );
    Cabana::deep_copy( data_host, data );
    EXPECT_EQ( slice_int_host( 0 ), my_rank );
    EXPECT_DOUBLE_EQ( slice_dbl_host( 0, 0 ), my_rank );
    EXPECT_DOUBLE_EQ( slice_dbl_host( 0, 1 ), my_rank + 0.5 );
}

//---------------------------------------------------------------------------//
template <class TEST_COMMSPACE>
void test8( const bool use_topology )
{
    // Make a Distributor.
    std::shared_ptr<Cabana::Distributor<TEST_MEMSPACE, TEST_COMMSPACE>>
        distributor;

    // Get my rank.
    int my_rank = -1;
    MPI_Comm_rank( MPI_COMM_WORLD, &my_rank );

    // Get the comm size.
    int my_size = -1;
    MPI_Comm_size( MPI_COMM_WORLD, &my_size );

    // Each rank sends two items. Rank zero sends 1 item to itself and 1 item
    // to the rank with the id 1 larger. The rest of the ranks send 1 item to
    // the rank with id 1 smaller and 1 item to the rank with id 1
    // larger. For problems with 3 or more MPI ranks this creates a situation
    // where rank 0 receives from rank with id (my_size-1) but does not send
    // data to that rank.
    int num_data = 2;
    Kokkos::View<int*, TEST_MEMSPACE> export_ranks( "export_ranks", num_data );
    auto fill_ranks = KOKKOS_LAMBDA( const int )
    {
        export_ranks( 0 ) = ( my_rank == 0 ) ? 0 : my_rank - 1;
        export_ranks( 1 ) = ( my_rank == my_size - 1 ) ? 0 : my_rank + 1;
    };
    Kokkos::RangePolicy<TEST_EXECSPACE> range_policy( 0, 1 );
    Kokkos::parallel_for( range_policy, fill_ranks );
    Kokkos::fence();

    // Neighbors made unique internally.
    std::vector<int> neighbor_ranks( 3 );
    neighbor_ranks[0] = ( my_rank == 0 ) ? my_size - 1 : my_rank - 1;
    neighbor_ranks[1] = my_rank;
    neighbor_ranks[2] = ( my_rank == my_size - 1 ) ? 0 : my_rank + 1;

    // Create the plan.
    if ( use_topology )
        distributor = std::make_shared<
            Cabana::Distributor<TEST_MEMSPACE, TEST_COMMSPACE>>(
            MPI_COMM_WORLD, export_ranks, neighbor_ranks );
    else
        distributor = std::make_shared<
            Cabana::Distributor<TEST_MEMSPACE, TEST_COMMSPACE>>( MPI_COMM_WORLD,
                                                                 export_ranks );

    // Make some data to migrate.
    using DataTypes = Cabana::MemberTypes<int, double[2]>;
    using AoSoA_t = Cabana::AoSoA<DataTypes, TEST_MEMSPACE>;
    AoSoA_t data( "data", num_data );
    auto slice_int = Cabana::slice<0>( data );
    auto slice_dbl = Cabana::slice<1>( data );

    // Fill the data.
    auto fill_func = KOKKOS_LAMBDA( const int )
    {
        slice_int( 0 ) = export_ranks( 0 );
        slice_int( 1 ) = export_ranks( 1 );

        slice_dbl( 0, 0 ) = export_ranks( 0 );
        slice_dbl( 1, 0 ) = export_ranks( 1 );

        slice_dbl( 0, 1 ) = export_ranks( 0 ) + 1;
        slice_dbl( 1, 1 ) = export_ranks( 1 ) + 1;
    };
    Kokkos::parallel_for( range_policy, fill_func );
    Kokkos::fence();

    // Do the migration
    Cabana::migrate( *distributor, data );

    // Check the results.
    Cabana::AoSoA<DataTypes, Kokkos::HostSpace> data_host( "data_host",
                                                           data.size() );
    auto slice_int_host = Cabana::slice<0>( data_host );
    auto slice_dbl_host = Cabana::slice<1>( data_host );
    Cabana::deep_copy( data_host, data );
    for ( unsigned i = 0; i < data.size(); ++i )
    {
        EXPECT_EQ( slice_int_host( i ), my_rank );
        EXPECT_DOUBLE_EQ( slice_dbl_host( i, 0 ), my_rank );
        EXPECT_DOUBLE_EQ( slice_dbl_host( i, 1 ), my_rank + 1 );
    }
}

//---------------------------------------------------------------------------//
template <class TEST_COMMSPACE>
void test9( const bool use_topology )
{
    // Make a Distributor.
    std::shared_ptr<Cabana::Distributor<TEST_MEMSPACE, TEST_COMMSPACE>>
        distributor;

    // Edge case where all particles will be removed - nothing is kept, sent, or
    // received.
    int num_data = 2;
    Kokkos::View<int*, TEST_MEMSPACE> export_ranks( "export_ranks", num_data );
    auto fill_ranks = KOKKOS_LAMBDA( const int i ) { export_ranks( i ) = -1; };

    Kokkos::RangePolicy<TEST_EXECSPACE> range_policy( 0, num_data );
    Kokkos::parallel_for( range_policy, fill_ranks );
    Kokkos::fence();

    // Create the plan.
    if ( use_topology )
    {
        std::vector<int> neighbor_ranks;
        distributor = std::make_shared<
            Cabana::Distributor<TEST_MEMSPACE, TEST_COMMSPACE>>(
            MPI_COMM_WORLD, export_ranks, neighbor_ranks );
    }
    else
    {
        distributor = std::make_shared<
            Cabana::Distributor<TEST_MEMSPACE, TEST_COMMSPACE>>( MPI_COMM_WORLD,
                                                                 export_ranks );
    }

    // Make empty data to migrate.
    using DataTypes = Cabana::MemberTypes<int, double[2]>;
    using AoSoA_t = Cabana::AoSoA<DataTypes, TEST_MEMSPACE>;
    AoSoA_t data( "data", num_data );
    auto slice_int = Cabana::slice<0>( data );

    // Create empty slice to "copy" into.
    AoSoA_t data_copy( "copy", 0 );
    auto slice_int_copy = Cabana::slice<0>( data_copy );

    // Do empty slice migration.
    Cabana::migrate( *distributor, slice_int, slice_int_copy );

    // Check entries were removed.
    slice_int_copy = Cabana::slice<0>( data_copy );
    EXPECT_EQ( slice_int_copy.size(), 0 );

    // Do empty in-place migration.
    Cabana::migrate( *distributor, data );

    // Check entries were removed.
    EXPECT_EQ( data.size(), 0 );
}

//---------------------------------------------------------------------------//
// RUN TESTS
//---------------------------------------------------------------------------//
template <typename TEST_COMMSPACE>
class DistributorTypedTest : public ::testing::Test
{
  public:
    using CommSpaceType = TEST_COMMSPACE;
};

<<<<<<< HEAD
using CommSpaceTypes = ::testing::Types<Cabana::CommSpace::MPI
    #ifdef Cabana_ENABLE_MPIADVANCE
        , Cabana::CommSpace::MPIAdvance
    #endif
=======
using CommSpaceTypes = ::testing::Types<
    Cabana::CommSpace::Mpi
    // #ifdef Cabana_ENABLE_MPIADVANCE
    //                                         ,
    //                                         Cabana::CommSpace::MpiAdvance
    // #endif
>>>>>>> f9c28b98
    >;

TYPED_TEST_SUITE( DistributorTypedTest, CommSpaceTypes);

TYPED_TEST( DistributorTypedTest, Test1 ) { test1<TypeParam>( true ); }

TYPED_TEST( DistributorTypedTest, Test2 ) { test2<TypeParam>( true ); }

TYPED_TEST( DistributorTypedTest, Test3 ) { test3<TypeParam>( true ); }

TYPED_TEST( DistributorTypedTest, Test4 ) { test4<TypeParam>( true ); }

TYPED_TEST( DistributorTypedTest, Test5 ) { test5<TypeParam>( true ); }

TYPED_TEST( DistributorTypedTest, Test6 ) { test6<TypeParam>( true ); }

TYPED_TEST( DistributorTypedTest, Test7 ) { test7<TypeParam>( true ); }

TYPED_TEST( DistributorTypedTest, Test8 ) { test8<TypeParam>( true ); }

TYPED_TEST( DistributorTypedTest, Test9 ) { test9<TypeParam>( true ); }

TYPED_TEST( DistributorTypedTest, Test1NoTopo ) { test1<TypeParam>( false ); }

TYPED_TEST( DistributorTypedTest, Test2NoTopo ) { test2<TypeParam>( false ); }

TYPED_TEST( DistributorTypedTest, Test3NoTopo ) { test3<TypeParam>( false ); }

TYPED_TEST( DistributorTypedTest, Test4NoTopo ) { test4<TypeParam>( false ); }

TYPED_TEST( DistributorTypedTest, Test5NoTopo ) { test5<TypeParam>( false ); }

TYPED_TEST( DistributorTypedTest, Test6NoTopo ) { test6<TypeParam>( false ); }

TYPED_TEST( DistributorTypedTest, Test7NoTopo ) { test7<TypeParam>( false ); }

TYPED_TEST( DistributorTypedTest, Test8NoTopo ) { test8<TypeParam>( false ); }

TYPED_TEST( DistributorTypedTest, Test9NoTopo ) { test9<TypeParam>( false ); }

//---------------------------------------------------------------------------//

} // end namespace Test<|MERGE_RESOLUTION|>--- conflicted
+++ resolved
@@ -799,19 +799,10 @@
     using CommSpaceType = TEST_COMMSPACE;
 };
 
-<<<<<<< HEAD
-using CommSpaceTypes = ::testing::Types<Cabana::CommSpace::MPI
+using CommSpaceTypes = ::testing::Types<Cabana::CommSpace::Mpi
     #ifdef Cabana_ENABLE_MPIADVANCE
-        , Cabana::CommSpace::MPIAdvance
+        , Cabana::CommSpace::MpiAdvance
     #endif
-=======
-using CommSpaceTypes = ::testing::Types<
-    Cabana::CommSpace::Mpi
-    // #ifdef Cabana_ENABLE_MPIADVANCE
-    //                                         ,
-    //                                         Cabana::CommSpace::MpiAdvance
-    // #endif
->>>>>>> f9c28b98
     >;
 
 TYPED_TEST_SUITE( DistributorTypedTest, CommSpaceTypes);
