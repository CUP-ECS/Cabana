/****************************************************************************
 * Copyright (c) 2018-2023 by the Cabana authors                            *
 * All rights reserved.                                                     *
 *                                                                          *
 * This file is part of the Cabana library. Cabana is distributed under a   *
 * BSD 3-clause license. For the licensing terms see the LICENSE file in    *
 * the top-level directory.                                                 *
 *                                                                          *
 * SPDX-License-Identifier: BSD-3-Clause                                    *
 ****************************************************************************/

#include <Cabana_AoSoA.hpp>
#include <Cabana_DeepCopy.hpp>
#include <Cabana_Distributor.hpp>
#include <Cabana_Parallel.hpp>

#include <Kokkos_Core.hpp>

#include <gtest/gtest.h>

#include <mpi.h>

#include <algorithm>
#include <memory>
#include <vector>

namespace Test
{

//---------------------------------------------------------------------------//
<<<<<<< HEAD
template <class TEST_COMMSPACE>
void test1( const bool use_topology )
{
    // Make a Distributor.
    std::shared_ptr<Cabana::Distributor<TEST_MEMSPACE, TEST_COMMSPACE>>
=======
template <class TestCommSpace>
void test1( const bool use_topology )
{
    // Make a Distributor.
    std::shared_ptr<Cabana::Distributor<TEST_MEMSPACE, TestCommSpace>>
>>>>>>> d10f495c
        distributor;

    // Get my rank.
    int my_rank = -1;
    MPI_Comm_rank( MPI_COMM_WORLD, &my_rank );

    // Every rank will communicate with itself and send all of its data.
    int num_data = 10;
    Kokkos::View<int*, TEST_MEMSPACE> export_ranks( "export_ranks", num_data );
    Kokkos::deep_copy( export_ranks, my_rank );
    std::vector<int> neighbor_ranks( 1, my_rank );

    // Create the plan.
    if ( use_topology )
<<<<<<< HEAD
        distributor = std::make_shared<
            Cabana::Distributor<TEST_MEMSPACE, TEST_COMMSPACE>>(
            MPI_COMM_WORLD, export_ranks, neighbor_ranks );
    else
        distributor = std::make_shared<
            Cabana::Distributor<TEST_MEMSPACE, TEST_COMMSPACE>>( MPI_COMM_WORLD,
                                                                 export_ranks );
=======
        distributor =
            std::make_shared<Cabana::Distributor<TEST_MEMSPACE, TestCommSpace>>(
                MPI_COMM_WORLD, export_ranks, neighbor_ranks );
    else
        distributor =
            std::make_shared<Cabana::Distributor<TEST_MEMSPACE, TestCommSpace>>(
                MPI_COMM_WORLD, export_ranks );
>>>>>>> d10f495c

    // Make some data to migrate.
    using DataTypes = Cabana::MemberTypes<int, double[2]>;
    using AoSoA_t = Cabana::AoSoA<DataTypes, TEST_MEMSPACE>;
    AoSoA_t data_src( "src", num_data );
    auto slice_int_src = Cabana::slice<0>( data_src );
    auto slice_dbl_src = Cabana::slice<1>( data_src );

    // Fill the data.
    auto fill_func = KOKKOS_LAMBDA( const int i )
    {
        slice_int_src( i ) = my_rank + i;
        slice_dbl_src( i, 0 ) = my_rank + i;
        slice_dbl_src( i, 1 ) = my_rank + i + 0.5;
    };
    Kokkos::RangePolicy<TEST_EXECSPACE> range_policy( 0, num_data );
    Kokkos::parallel_for( range_policy, fill_func );
    Kokkos::fence();

    // Create a second set of data to which we will migrate.
    AoSoA_t data_dst( "dst", num_data );
    auto slice_int_dst = Cabana::slice<0>( data_dst );
    auto slice_dbl_dst = Cabana::slice<1>( data_dst );

    // Do the migration
    Cabana::migrate( *distributor, data_src, data_dst );

    // Check the migration.
    Cabana::AoSoA<DataTypes, Kokkos::HostSpace> data_dst_host( "data_dst_host",
                                                               num_data );
    auto slice_int_dst_host = Cabana::slice<0>( data_dst_host );
    auto slice_dbl_dst_host = Cabana::slice<1>( data_dst_host );
    Cabana::deep_copy( data_dst_host, data_dst );
    auto steering = distributor->getExportSteering();
    auto host_steering =
        Kokkos::create_mirror_view_and_copy( Kokkos::HostSpace(), steering );
    for ( int i = 0; i < num_data; ++i )
    {
        EXPECT_EQ( slice_int_dst_host( i ), my_rank + host_steering( i ) );
        EXPECT_DOUBLE_EQ( slice_dbl_dst_host( i, 0 ),
                          my_rank + host_steering( i ) );
        EXPECT_DOUBLE_EQ( slice_dbl_dst_host( i, 1 ),
                          my_rank + host_steering( i ) + 0.5 );
    }
}

//---------------------------------------------------------------------------//
<<<<<<< HEAD
template <class TEST_COMMSPACE>
void test2( const bool use_topology )
{
    // Make a Distributor.
    std::shared_ptr<Cabana::Distributor<TEST_MEMSPACE, TEST_COMMSPACE>>
=======
template <class TestCommSpace>
void test2( const bool use_topology )
{
    // Make a Distributor.
    std::shared_ptr<Cabana::Distributor<TEST_MEMSPACE, TestCommSpace>>
>>>>>>> d10f495c
        distributor;

    // Get my rank.
    int my_rank = -1;
    MPI_Comm_rank( MPI_COMM_WORLD, &my_rank );

    // Every rank will communicate with itself and send every other piece of
    // data.
    int num_data = 10;
    Kokkos::View<int*, Kokkos::HostSpace> export_ranks_host( "export_ranks",
                                                             num_data );
    for ( int n = 0; n < num_data; ++n )
        export_ranks_host( n ) = ( 0 == n % 2 ) ? my_rank : -1;
    auto export_ranks = Kokkos::create_mirror_view_and_copy(
        TEST_MEMSPACE(), export_ranks_host );
    std::vector<int> neighbor_ranks( 1, my_rank );

    // Create the plan
    if ( use_topology )
<<<<<<< HEAD
        distributor = std::make_shared<
            Cabana::Distributor<TEST_MEMSPACE, TEST_COMMSPACE>>(
            MPI_COMM_WORLD, export_ranks, neighbor_ranks );
    else
        distributor = std::make_shared<
            Cabana::Distributor<TEST_MEMSPACE, TEST_COMMSPACE>>( MPI_COMM_WORLD,
                                                                 export_ranks );
=======
        distributor =
            std::make_shared<Cabana::Distributor<TEST_MEMSPACE, TestCommSpace>>(
                MPI_COMM_WORLD, export_ranks, neighbor_ranks );
    else
        distributor =
            std::make_shared<Cabana::Distributor<TEST_MEMSPACE, TestCommSpace>>(
                MPI_COMM_WORLD, export_ranks );
>>>>>>> d10f495c

    // Make some data to migrate.
    using DataTypes = Cabana::MemberTypes<int, double[2]>;
    using AoSoA_t = Cabana::AoSoA<DataTypes, TEST_MEMSPACE>;
    AoSoA_t data( "data", num_data );
    auto slice_int = Cabana::slice<0>( data );
    auto slice_dbl = Cabana::slice<1>( data );

    // Fill the data.
    auto fill_func = KOKKOS_LAMBDA( const int i )
    {
        slice_int( i ) = my_rank + i;
        slice_dbl( i, 0 ) = my_rank + i;
        slice_dbl( i, 1 ) = my_rank + i + 0.5;
    };
    Kokkos::RangePolicy<TEST_EXECSPACE> range_policy( 0, num_data );
    Kokkos::parallel_for( range_policy, fill_func );
    Kokkos::fence();

    // Do the migration in-place
    Cabana::migrate( *distributor, data );

    // Get host copies of the migrated data.
    Cabana::AoSoA<DataTypes, Kokkos::HostSpace> data_host( "data_host",
                                                           num_data / 2 );
    auto slice_int_host = Cabana::slice<0>( data_host );
    auto slice_dbl_host = Cabana::slice<1>( data_host );
    Cabana::deep_copy( data_host, data );

    // Check the migration. We received less than we sent so this should have
    // resized the aososa.
    auto steering = distributor->getExportSteering();
    auto host_steering =
        Kokkos::create_mirror_view_and_copy( Kokkos::HostSpace(), steering );
    EXPECT_EQ( data.size(), num_data / 2 );
    for ( int i = 0; i < num_data / 2; ++i )
    {
        EXPECT_EQ( slice_int_host( i ), my_rank + host_steering( i ) );
        EXPECT_DOUBLE_EQ( slice_dbl_host( i, 0 ),
                          my_rank + host_steering( i ) );
        EXPECT_DOUBLE_EQ( slice_dbl_host( i, 1 ),
                          my_rank + host_steering( i ) + 0.5 );
    }
}

//---------------------------------------------------------------------------//
<<<<<<< HEAD
template <class TEST_COMMSPACE>
void test3( const bool use_topology )
{
    // Make a Distributor.
    std::shared_ptr<Cabana::Distributor<TEST_MEMSPACE, TEST_COMMSPACE>>
=======
template <class TestCommSpace>
void test3( const bool use_topology )
{
    // Make a Distributor.
    std::shared_ptr<Cabana::Distributor<TEST_MEMSPACE, TestCommSpace>>
>>>>>>> d10f495c
        distributor;

    // Get my rank.
    int my_rank = -1;
    MPI_Comm_rank( MPI_COMM_WORLD, &my_rank );

    // Get my size.
    int my_size = -1;
    MPI_Comm_size( MPI_COMM_WORLD, &my_size );

    // Compute the inverse rank.
    int inverse_rank = my_size - my_rank - 1;

    // Every rank will communicate with the rank that is its inverse.
    int num_data = 10;
    Kokkos::View<int*, TEST_MEMSPACE> export_ranks( "export_ranks", num_data );
    Kokkos::deep_copy( export_ranks, inverse_rank );
    std::vector<int> neighbor_ranks( 1, inverse_rank );

    // Create the plan with both export ranks and the topology.
    if ( use_topology )
<<<<<<< HEAD
        distributor = std::make_shared<
            Cabana::Distributor<TEST_MEMSPACE, TEST_COMMSPACE>>(
            MPI_COMM_WORLD, export_ranks, neighbor_ranks );
    else
        distributor = std::make_shared<
            Cabana::Distributor<TEST_MEMSPACE, TEST_COMMSPACE>>( MPI_COMM_WORLD,
                                                                 export_ranks );
=======
        distributor =
            std::make_shared<Cabana::Distributor<TEST_MEMSPACE, TestCommSpace>>(
                MPI_COMM_WORLD, export_ranks, neighbor_ranks );
    else
        distributor =
            std::make_shared<Cabana::Distributor<TEST_MEMSPACE, TestCommSpace>>(
                MPI_COMM_WORLD, export_ranks );
>>>>>>> d10f495c

    // Make some data to migrate.
    using DataTypes = Cabana::MemberTypes<int, double[2]>;
    using AoSoA_t = Cabana::AoSoA<DataTypes, TEST_MEMSPACE>;
    AoSoA_t data_src( "data_src", num_data );
    auto slice_int_src = Cabana::slice<0>( data_src );
    auto slice_dbl_src = Cabana::slice<1>( data_src );

    // Fill the data.
    auto fill_func = KOKKOS_LAMBDA( const int i )
    {
        slice_int_src( i ) = my_rank + i;
        slice_dbl_src( i, 0 ) = my_rank + i;
        slice_dbl_src( i, 1 ) = my_rank + i + 0.5;
    };
    Kokkos::RangePolicy<TEST_EXECSPACE> range_policy( 0, num_data );
    Kokkos::parallel_for( range_policy, fill_func );
    Kokkos::fence();

    // Create a second set of data to which we will migrate.
    AoSoA_t data_dst( "data_dst", num_data );
    auto slice_int_dst = Cabana::slice<0>( data_dst );
    auto slice_dbl_dst = Cabana::slice<1>( data_dst );

    // Do the migration with slices
    Cabana::migrate( *distributor, slice_int_src, slice_int_dst );
    Cabana::migrate( *distributor, slice_dbl_src, slice_dbl_dst );

    // Exchange steering vectors with your inverse rank so we know what order
    // they sent us stuff in. We thread the creation of the steering vector so
    // its order is not deterministic.
    auto my_steering = distributor->getExportSteering();
    Kokkos::View<std::size_t*, TEST_MEMSPACE> inverse_steering(
        "inv_steering", distributor->totalNumImport() );
    int mpi_tag = 1030;
    MPI_Request request;
    MPI_Irecv( inverse_steering.data(), inverse_steering.size(),
               MPI_UNSIGNED_LONG, inverse_rank, mpi_tag, MPI_COMM_WORLD,
               &request );
    MPI_Send( my_steering.data(), my_steering.size(), MPI_UNSIGNED_LONG,
              inverse_rank, mpi_tag, MPI_COMM_WORLD );
    MPI_Status status;
    MPI_Wait( &request, &status );
    auto host_steering = Kokkos::create_mirror_view_and_copy(
        Kokkos::HostSpace(), inverse_steering );

    // Check the migration.
    Cabana::AoSoA<DataTypes, Kokkos::HostSpace> data_dst_host( "data_dst_host",
                                                               num_data );
    Cabana::deep_copy( data_dst_host, data_dst );
    auto slice_int_dst_host = Cabana::slice<0>( data_dst_host );
    auto slice_dbl_dst_host = Cabana::slice<1>( data_dst_host );
    for ( int i = 0; i < num_data; ++i )
    {
        EXPECT_EQ( slice_int_dst_host( i ), inverse_rank + host_steering( i ) );
        EXPECT_DOUBLE_EQ( slice_dbl_dst_host( i, 0 ),
                          inverse_rank + host_steering( i ) );
        EXPECT_DOUBLE_EQ( slice_dbl_dst_host( i, 1 ),
                          inverse_rank + host_steering( i ) + 0.5 );
    }
}

//---------------------------------------------------------------------------//
<<<<<<< HEAD
template <class TEST_COMMSPACE>
void test4( const bool use_topology )
{
    // Make a Distributor.
    std::shared_ptr<Cabana::Distributor<TEST_MEMSPACE, TEST_COMMSPACE>>
=======
template <class TestCommSpace>
void test4( const bool use_topology )
{
    // Make a Distributor.
    std::shared_ptr<Cabana::Distributor<TEST_MEMSPACE, TestCommSpace>>
>>>>>>> d10f495c
        distributor;

    // Get my rank.
    int my_rank = -1;
    MPI_Comm_rank( MPI_COMM_WORLD, &my_rank );

    // Get my size.
    int my_size = -1;
    MPI_Comm_size( MPI_COMM_WORLD, &my_size );

    // Every rank will communicate with all other ranks. Interleave the sends.
    int num_data = 2 * my_size;
    Kokkos::View<int*, Kokkos::HostSpace> export_ranks_host( "export_ranks",
                                                             num_data );
    std::vector<int> neighbor_ranks( my_size );
    for ( int n = 0; n < my_size; ++n )
    {
        export_ranks_host[n] = n;
        export_ranks_host[n + my_size] = n;
        neighbor_ranks[n] = n;
    }
    auto export_ranks = Kokkos::create_mirror_view_and_copy(
        TEST_MEMSPACE(), export_ranks_host );

    // Create the plan
    if ( use_topology )
<<<<<<< HEAD
        distributor = std::make_shared<
            Cabana::Distributor<TEST_MEMSPACE, TEST_COMMSPACE>>(
            MPI_COMM_WORLD, export_ranks, neighbor_ranks );
    else
        distributor = std::make_shared<
            Cabana::Distributor<TEST_MEMSPACE, TEST_COMMSPACE>>( MPI_COMM_WORLD,
                                                                 export_ranks );
=======
        distributor =
            std::make_shared<Cabana::Distributor<TEST_MEMSPACE, TestCommSpace>>(
                MPI_COMM_WORLD, export_ranks, neighbor_ranks );
    else
        distributor =
            std::make_shared<Cabana::Distributor<TEST_MEMSPACE, TestCommSpace>>(
                MPI_COMM_WORLD, export_ranks );
>>>>>>> d10f495c

    // Make some data to migrate.
    using DataTypes = Cabana::MemberTypes<int, double[2]>;
    using AoSoA_t = Cabana::AoSoA<DataTypes, TEST_MEMSPACE>;
    AoSoA_t data_src( "data_src", num_data );
    auto slice_int_src = Cabana::slice<0>( data_src );
    auto slice_dbl_src = Cabana::slice<1>( data_src );

    // Fill the data.
    auto fill_func = KOKKOS_LAMBDA( const int i )
    {
        slice_int_src( i ) = my_rank;
        slice_dbl_src( i, 0 ) = my_rank;
        slice_dbl_src( i, 1 ) = my_rank + 0.5;
    };
    Kokkos::RangePolicy<TEST_EXECSPACE> range_policy( 0, num_data );
    Kokkos::parallel_for( range_policy, fill_func );
    Kokkos::fence();

    // Create a second set of data to which we will migrate.
    AoSoA_t data_dst( "data_dst", num_data );
    auto slice_int_dst = Cabana::slice<0>( data_dst );
    auto slice_dbl_dst = Cabana::slice<1>( data_dst );

    // Do the migration
    Cabana::migrate( *distributor, data_src, data_dst );

    // Check the migration.
    Cabana::AoSoA<DataTypes, Kokkos::HostSpace> data_dst_host( "data_dst_host",
                                                               num_data );
    auto slice_int_dst_host = Cabana::slice<0>( data_dst_host );
    auto slice_dbl_dst_host = Cabana::slice<1>( data_dst_host );
    Cabana::deep_copy( data_dst_host, data_dst );

    // self sends
    EXPECT_EQ( slice_int_dst_host( 0 ), my_rank );
    EXPECT_DOUBLE_EQ( slice_dbl_dst_host( 0, 0 ), my_rank );
    EXPECT_DOUBLE_EQ( slice_dbl_dst_host( 0, 1 ), my_rank + 0.5 );

    EXPECT_EQ( slice_int_dst_host( 1 ), my_rank );
    EXPECT_DOUBLE_EQ( slice_dbl_dst_host( 1, 0 ), my_rank );
    EXPECT_DOUBLE_EQ( slice_dbl_dst_host( 1, 1 ), my_rank + 0.5 );

    // others
    for ( int i = 1; i < my_size; ++i )
    {
        if ( i == my_rank )
        {
            EXPECT_EQ( slice_int_dst_host( 2 * i ), 0 );
            EXPECT_DOUBLE_EQ( slice_dbl_dst_host( 2 * i, 0 ), 0 );
            EXPECT_DOUBLE_EQ( slice_dbl_dst_host( 2 * i, 1 ), 0.5 );

            EXPECT_EQ( slice_int_dst_host( 2 * i + 1 ), 0 );
            EXPECT_DOUBLE_EQ( slice_dbl_dst_host( 2 * i + 1, 0 ), 0 );
            EXPECT_DOUBLE_EQ( slice_dbl_dst_host( 2 * i + 1, 1 ), 0.5 );
        }
        else
        {
            EXPECT_EQ( slice_int_dst_host( 2 * i ), i );
            EXPECT_DOUBLE_EQ( slice_dbl_dst_host( 2 * i, 0 ), i );
            EXPECT_DOUBLE_EQ( slice_dbl_dst_host( 2 * i, 1 ), i + 0.5 );

            EXPECT_EQ( slice_int_dst_host( 2 * i + 1 ), i );
            EXPECT_DOUBLE_EQ( slice_dbl_dst_host( 2 * i + 1, 0 ), i );
            EXPECT_DOUBLE_EQ( slice_dbl_dst_host( 2 * i + 1, 1 ), i + 0.5 );
        }
    }
}

//---------------------------------------------------------------------------//
<<<<<<< HEAD
template <class TEST_COMMSPACE>
void test5( const bool use_topology )
{
    // Make a Distributor.
    std::shared_ptr<Cabana::Distributor<TEST_MEMSPACE, TEST_COMMSPACE>>
=======
template <class TestCommSpace>
void test5( const bool use_topology )
{
    // Make a Distributor.
    std::shared_ptr<Cabana::Distributor<TEST_MEMSPACE, TestCommSpace>>
>>>>>>> d10f495c
        distributor;

    // Get my rank.
    int my_rank = -1;
    MPI_Comm_rank( MPI_COMM_WORLD, &my_rank );

    // Get my size.
    int my_size = -1;
    MPI_Comm_size( MPI_COMM_WORLD, &my_size );

    // Every rank will communicate with all other ranks. Interleave the sends
    // and only send every other value.
    int num_data = 2 * my_size;
    Kokkos::View<int*, Kokkos::HostSpace> export_ranks_host( "export_ranks",
                                                             num_data );
    std::vector<int> neighbor_ranks( my_size );
    for ( int n = 0; n < my_size; ++n )
    {
        export_ranks_host[n] = -1;
        export_ranks_host[n + my_size] = n;
        neighbor_ranks[n] = n;
    }
    auto export_ranks = Kokkos::create_mirror_view_and_copy(
        TEST_MEMSPACE(), export_ranks_host );

    // Create the plan
    if ( use_topology )
<<<<<<< HEAD
        distributor = std::make_shared<
            Cabana::Distributor<TEST_MEMSPACE, TEST_COMMSPACE>>(
            MPI_COMM_WORLD, export_ranks, neighbor_ranks );
    else
        distributor = std::make_shared<
            Cabana::Distributor<TEST_MEMSPACE, TEST_COMMSPACE>>( MPI_COMM_WORLD,
                                                                 export_ranks );
=======
        distributor =
            std::make_shared<Cabana::Distributor<TEST_MEMSPACE, TestCommSpace>>(
                MPI_COMM_WORLD, export_ranks, neighbor_ranks );
    else
        distributor =
            std::make_shared<Cabana::Distributor<TEST_MEMSPACE, TestCommSpace>>(
                MPI_COMM_WORLD, export_ranks );
>>>>>>> d10f495c

    // Make some data to migrate.
    using DataTypes = Cabana::MemberTypes<int, double[2]>;
    using AoSoA_t = Cabana::AoSoA<DataTypes, TEST_MEMSPACE>;
    AoSoA_t data_src( "data_src", num_data );
    auto slice_int_src = Cabana::slice<0>( data_src );
    auto slice_dbl_src = Cabana::slice<1>( data_src );

    // Fill the data.
    auto fill_func = KOKKOS_LAMBDA( const int i )
    {
        slice_int_src( i ) = my_rank;
        slice_dbl_src( i, 0 ) = my_rank;
        slice_dbl_src( i, 1 ) = my_rank + 0.5;
    };
    Kokkos::RangePolicy<TEST_EXECSPACE> range_policy( 0, num_data );
    Kokkos::parallel_for( range_policy, fill_func );
    Kokkos::fence();

    // Create a second set of data to which we will migrate.
    AoSoA_t data_dst( "data_dst", my_size );
    auto slice_int_dst = Cabana::slice<0>( data_dst );
    auto slice_dbl_dst = Cabana::slice<1>( data_dst );

    // Do the migration with slices
    Cabana::migrate( *distributor, slice_int_src, slice_int_dst );
    Cabana::migrate( *distributor, slice_dbl_src, slice_dbl_dst );

    // Check the migration.
    Cabana::AoSoA<DataTypes, Kokkos::HostSpace> data_host( "data_host",
                                                           my_size );
    auto slice_int_host = Cabana::slice<0>( data_host );
    auto slice_dbl_host = Cabana::slice<1>( data_host );
    Cabana::deep_copy( data_host, data_dst );

    // self sends
    EXPECT_EQ( slice_int_host( 0 ), my_rank );
    EXPECT_DOUBLE_EQ( slice_dbl_host( 0, 0 ), my_rank );
    EXPECT_DOUBLE_EQ( slice_dbl_host( 0, 1 ), my_rank + 0.5 );

    // others
    for ( int i = 1; i < my_size; ++i )
    {
        if ( i == my_rank )
        {
            EXPECT_EQ( slice_int_host( i ), 0 );
            EXPECT_DOUBLE_EQ( slice_dbl_host( i, 0 ), 0 );
            EXPECT_DOUBLE_EQ( slice_dbl_host( i, 1 ), 0.5 );
        }
        else
        {
            EXPECT_EQ( slice_int_host( i ), i );
            EXPECT_DOUBLE_EQ( slice_dbl_host( i, 0 ), i );
            EXPECT_DOUBLE_EQ( slice_dbl_host( i, 1 ), i + 0.5 );
        }
    }
}

//---------------------------------------------------------------------------//
<<<<<<< HEAD
template <class TEST_COMMSPACE>
void test6( const bool use_topology )
{
    // Make a Distributor.
    std::shared_ptr<Cabana::Distributor<TEST_MEMSPACE, TEST_COMMSPACE>>
=======
template <class TestCommSpace>
void test6( const bool use_topology )
{
    // Make a Distributor.
    std::shared_ptr<Cabana::Distributor<TEST_MEMSPACE, TestCommSpace>>
>>>>>>> d10f495c
        distributor;

    // Get my rank.
    int my_rank = -1;
    MPI_Comm_rank( MPI_COMM_WORLD, &my_rank );

    // Get the comm size.
    int my_size = -1;
    MPI_Comm_size( MPI_COMM_WORLD, &my_size );

    // Every has one element and will send that element to rank 0.
    int num_data = 1;
    Kokkos::View<int*, TEST_MEMSPACE> export_ranks( "export_ranks", num_data );
    Kokkos::deep_copy( export_ranks, 0 );
    std::vector<int> neighbor_ranks;
    if ( 0 == my_rank )
    {
        neighbor_ranks.resize( my_size );
        std::iota( neighbor_ranks.begin(), neighbor_ranks.end(), 0 );
    }
    else
    {
        neighbor_ranks.assign( 1, 0 );
    }

    // Create the plan.
    if ( use_topology )
<<<<<<< HEAD
        distributor = std::make_shared<
            Cabana::Distributor<TEST_MEMSPACE, TEST_COMMSPACE>>(
            MPI_COMM_WORLD, export_ranks, neighbor_ranks );
    else
        distributor = std::make_shared<
            Cabana::Distributor<TEST_MEMSPACE, TEST_COMMSPACE>>( MPI_COMM_WORLD,
                                                                 export_ranks );
=======
        distributor =
            std::make_shared<Cabana::Distributor<TEST_MEMSPACE, TestCommSpace>>(
                MPI_COMM_WORLD, export_ranks, neighbor_ranks );
    else
        distributor =
            std::make_shared<Cabana::Distributor<TEST_MEMSPACE, TestCommSpace>>(
                MPI_COMM_WORLD, export_ranks );
>>>>>>> d10f495c

    // Make some data to migrate.
    using DataTypes = Cabana::MemberTypes<int, double[2]>;
    using AoSoA_t = Cabana::AoSoA<DataTypes, TEST_MEMSPACE>;
    AoSoA_t data( "data", num_data );
    auto slice_int = Cabana::slice<0>( data );
    auto slice_dbl = Cabana::slice<1>( data );

    // Fill the data.
    auto fill_func = KOKKOS_LAMBDA( const int i )
    {
        slice_int( i ) = my_rank;
        slice_dbl( i, 0 ) = my_rank;
        slice_dbl( i, 1 ) = my_rank + 0.5;
    };
    Kokkos::RangePolicy<TEST_EXECSPACE> range_policy( 0, num_data );
    Kokkos::parallel_for( range_policy, fill_func );
    Kokkos::fence();

    // Do the migration
    Cabana::migrate( *distributor, data );

    // Check the change in size.
    if ( 0 == my_rank )
        EXPECT_EQ( data.size(), my_size );
    else
        EXPECT_EQ( data.size(), 0 );

    // Check the migration.
    Cabana::AoSoA<DataTypes, Kokkos::HostSpace> data_host(
        "data_host", distributor->totalNumImport() );
    auto slice_int_host = Cabana::slice<0>( data_host );
    auto slice_dbl_host = Cabana::slice<1>( data_host );
    Cabana::deep_copy( data_host, data );
    auto steering = distributor->getExportSteering();
    auto host_steering =
        Kokkos::create_mirror_view_and_copy( Kokkos::HostSpace(), steering );
    for ( std::size_t i = 0; i < distributor->totalNumImport(); ++i )
    {
        EXPECT_EQ( slice_int_host( i ), distributor->neighborRank( i ) );
        EXPECT_DOUBLE_EQ( slice_dbl_host( i, 0 ),
                          distributor->neighborRank( i ) );
        EXPECT_DOUBLE_EQ( slice_dbl_host( i, 1 ),
                          distributor->neighborRank( i ) + 0.5 );
    }
}

//---------------------------------------------------------------------------//
<<<<<<< HEAD
template <class TEST_COMMSPACE>
void test7( const bool use_topology )
{
    // Make a Distributor.
    std::shared_ptr<Cabana::Distributor<TEST_MEMSPACE, TEST_COMMSPACE>>
=======
template <class TestCommSpace>
void test7( const bool use_topology )
{
    // Make a Distributor.
    std::shared_ptr<Cabana::Distributor<TEST_MEMSPACE, TestCommSpace>>
>>>>>>> d10f495c
        distributor;

    // Get my rank.
    int my_rank = -1;
    MPI_Comm_rank( MPI_COMM_WORLD, &my_rank );

    // Get the comm size.
    int my_size = -1;
    MPI_Comm_size( MPI_COMM_WORLD, &my_size );

    // Rank 0 starts with all the data and sends one element to every rank.
    int num_data = ( 0 == my_rank ) ? my_size : 0;
    Kokkos::View<int*, TEST_MEMSPACE> export_ranks( "export_ranks", num_data );
    auto fill_ranks = KOKKOS_LAMBDA( const int i ) { export_ranks( i ) = i; };
    Kokkos::RangePolicy<TEST_EXECSPACE> range_policy( 0, num_data );
    Kokkos::parallel_for( range_policy, fill_ranks );
    Kokkos::fence();
    std::vector<int> neighbor_ranks;
    if ( 0 == my_rank )
    {
        neighbor_ranks.resize( my_size );
        std::iota( neighbor_ranks.begin(), neighbor_ranks.end(), 0 );
    }
    else
    {
        neighbor_ranks.assign( 1, 0 );
    }

    // Create the plan.
    if ( use_topology )
<<<<<<< HEAD
        distributor = std::make_shared<
            Cabana::Distributor<TEST_MEMSPACE, TEST_COMMSPACE>>(
            MPI_COMM_WORLD, export_ranks, neighbor_ranks );
    else
        distributor = std::make_shared<
            Cabana::Distributor<TEST_MEMSPACE, TEST_COMMSPACE>>( MPI_COMM_WORLD,
                                                                 export_ranks );
=======
        distributor =
            std::make_shared<Cabana::Distributor<TEST_MEMSPACE, TestCommSpace>>(
                MPI_COMM_WORLD, export_ranks, neighbor_ranks );
    else
        distributor =
            std::make_shared<Cabana::Distributor<TEST_MEMSPACE, TestCommSpace>>(
                MPI_COMM_WORLD, export_ranks );
>>>>>>> d10f495c

    // Make some data to migrate.
    using DataTypes = Cabana::MemberTypes<int, double[2]>;
    using AoSoA_t = Cabana::AoSoA<DataTypes, TEST_MEMSPACE>;
    AoSoA_t data( "data", num_data );
    auto slice_int = Cabana::slice<0>( data );
    auto slice_dbl = Cabana::slice<1>( data );

    // Fill the data.
    auto fill_func = KOKKOS_LAMBDA( const int i )
    {
        slice_int( i ) = i;
        slice_dbl( i, 0 ) = i;
        slice_dbl( i, 1 ) = i + 0.5;
    };
    Kokkos::parallel_for( range_policy, fill_func );
    Kokkos::fence();

    // Do the migration
    Cabana::migrate( *distributor, data );

    // Check the change in size.
    EXPECT_EQ( data.size(), 1 );

    // Check the migration.
    Cabana::AoSoA<DataTypes, Kokkos::HostSpace> data_host(
        "data_host", distributor->totalNumImport() );
    auto slice_int_host = Cabana::slice<0>( data_host );
    auto slice_dbl_host = Cabana::slice<1>( data_host );
    Cabana::deep_copy( data_host, data );
    EXPECT_EQ( slice_int_host( 0 ), my_rank );
    EXPECT_DOUBLE_EQ( slice_dbl_host( 0, 0 ), my_rank );
    EXPECT_DOUBLE_EQ( slice_dbl_host( 0, 1 ), my_rank + 0.5 );
}

//---------------------------------------------------------------------------//
<<<<<<< HEAD
template <class TEST_COMMSPACE>
void test8( const bool use_topology )
{
    // Make a Distributor.
    std::shared_ptr<Cabana::Distributor<TEST_MEMSPACE, TEST_COMMSPACE>>
=======
template <class TestCommSpace>
void test8( const bool use_topology )
{
    // Make a Distributor.
    std::shared_ptr<Cabana::Distributor<TEST_MEMSPACE, TestCommSpace>>
>>>>>>> d10f495c
        distributor;

    // Get my rank.
    int my_rank = -1;
    MPI_Comm_rank( MPI_COMM_WORLD, &my_rank );

    // Get the comm size.
    int my_size = -1;
    MPI_Comm_size( MPI_COMM_WORLD, &my_size );

    // Each rank sends two items. Rank zero sends 1 item to itself and 1 item
    // to the rank with the id 1 larger. The rest of the ranks send 1 item to
    // the rank with id 1 smaller and 1 item to the rank with id 1
    // larger. For problems with 3 or more MPI ranks this creates a situation
    // where rank 0 receives from rank with id (my_size-1) but does not send
    // data to that rank.
    int num_data = 2;
    Kokkos::View<int*, TEST_MEMSPACE> export_ranks( "export_ranks", num_data );
    auto fill_ranks = KOKKOS_LAMBDA( const int )
    {
        export_ranks( 0 ) = ( my_rank == 0 ) ? 0 : my_rank - 1;
        export_ranks( 1 ) = ( my_rank == my_size - 1 ) ? 0 : my_rank + 1;
    };
    Kokkos::RangePolicy<TEST_EXECSPACE> range_policy( 0, 1 );
    Kokkos::parallel_for( range_policy, fill_ranks );
    Kokkos::fence();

    // Neighbors made unique internally.
    std::vector<int> neighbor_ranks( 3 );
    neighbor_ranks[0] = ( my_rank == 0 ) ? my_size - 1 : my_rank - 1;
    neighbor_ranks[1] = my_rank;
    neighbor_ranks[2] = ( my_rank == my_size - 1 ) ? 0 : my_rank + 1;

    // Create the plan.
    if ( use_topology )
<<<<<<< HEAD
        distributor = std::make_shared<
            Cabana::Distributor<TEST_MEMSPACE, TEST_COMMSPACE>>(
            MPI_COMM_WORLD, export_ranks, neighbor_ranks );
    else
        distributor = std::make_shared<
            Cabana::Distributor<TEST_MEMSPACE, TEST_COMMSPACE>>( MPI_COMM_WORLD,
                                                                 export_ranks );
=======
        distributor =
            std::make_shared<Cabana::Distributor<TEST_MEMSPACE, TestCommSpace>>(
                MPI_COMM_WORLD, export_ranks, neighbor_ranks );
    else
        distributor =
            std::make_shared<Cabana::Distributor<TEST_MEMSPACE, TestCommSpace>>(
                MPI_COMM_WORLD, export_ranks );
>>>>>>> d10f495c

    // Make some data to migrate.
    using DataTypes = Cabana::MemberTypes<int, double[2]>;
    using AoSoA_t = Cabana::AoSoA<DataTypes, TEST_MEMSPACE>;
    AoSoA_t data( "data", num_data );
    auto slice_int = Cabana::slice<0>( data );
    auto slice_dbl = Cabana::slice<1>( data );

    // Fill the data.
    auto fill_func = KOKKOS_LAMBDA( const int )
    {
        slice_int( 0 ) = export_ranks( 0 );
        slice_int( 1 ) = export_ranks( 1 );

        slice_dbl( 0, 0 ) = export_ranks( 0 );
        slice_dbl( 1, 0 ) = export_ranks( 1 );

        slice_dbl( 0, 1 ) = export_ranks( 0 ) + 1;
        slice_dbl( 1, 1 ) = export_ranks( 1 ) + 1;
    };
    Kokkos::parallel_for( range_policy, fill_func );
    Kokkos::fence();

    // Do the migration
    Cabana::migrate( *distributor, data );

    // Check the results.
    Cabana::AoSoA<DataTypes, Kokkos::HostSpace> data_host( "data_host",
                                                           data.size() );
    auto slice_int_host = Cabana::slice<0>( data_host );
    auto slice_dbl_host = Cabana::slice<1>( data_host );
    Cabana::deep_copy( data_host, data );
    for ( unsigned i = 0; i < data.size(); ++i )
    {
        EXPECT_EQ( slice_int_host( i ), my_rank );
        EXPECT_DOUBLE_EQ( slice_dbl_host( i, 0 ), my_rank );
        EXPECT_DOUBLE_EQ( slice_dbl_host( i, 1 ), my_rank + 1 );
    }
}

//---------------------------------------------------------------------------//
<<<<<<< HEAD
template <class TEST_COMMSPACE>
void test9( const bool use_topology )
{
    // Make a Distributor.
    std::shared_ptr<Cabana::Distributor<TEST_MEMSPACE, TEST_COMMSPACE>>
=======
template <class TestCommSpace>
void test9( const bool use_topology )
{
    // Make a Distributor.
    std::shared_ptr<Cabana::Distributor<TEST_MEMSPACE, TestCommSpace>>
>>>>>>> d10f495c
        distributor;

    // Edge case where all particles will be removed - nothing is kept, sent, or
    // received.
    int num_data = 2;
    Kokkos::View<int*, TEST_MEMSPACE> export_ranks( "export_ranks", num_data );
    auto fill_ranks = KOKKOS_LAMBDA( const int i ) { export_ranks( i ) = -1; };

    Kokkos::RangePolicy<TEST_EXECSPACE> range_policy( 0, num_data );
    Kokkos::parallel_for( range_policy, fill_ranks );
    Kokkos::fence();

    // Create the plan.
    if ( use_topology )
    {
        std::vector<int> neighbor_ranks;
<<<<<<< HEAD
        distributor = std::make_shared<
            Cabana::Distributor<TEST_MEMSPACE, TEST_COMMSPACE>>(
            MPI_COMM_WORLD, export_ranks, neighbor_ranks );
    }
    else
    {
        distributor = std::make_shared<
            Cabana::Distributor<TEST_MEMSPACE, TEST_COMMSPACE>>( MPI_COMM_WORLD,
                                                                 export_ranks );
=======
        distributor =
            std::make_shared<Cabana::Distributor<TEST_MEMSPACE, TestCommSpace>>(
                MPI_COMM_WORLD, export_ranks, neighbor_ranks );
    }
    else
    {
        distributor =
            std::make_shared<Cabana::Distributor<TEST_MEMSPACE, TestCommSpace>>(
                MPI_COMM_WORLD, export_ranks );
>>>>>>> d10f495c
    }

    // Make empty data to migrate.
    using DataTypes = Cabana::MemberTypes<int, double[2]>;
    using AoSoA_t = Cabana::AoSoA<DataTypes, TEST_MEMSPACE>;
    AoSoA_t data( "data", num_data );
    auto slice_int = Cabana::slice<0>( data );

    // Create empty slice to "copy" into.
    AoSoA_t data_copy( "copy", 0 );
    auto slice_int_copy = Cabana::slice<0>( data_copy );

    // Do empty slice migration.
    Cabana::migrate( *distributor, slice_int, slice_int_copy );

    // Check entries were removed.
    slice_int_copy = Cabana::slice<0>( data_copy );
    EXPECT_EQ( slice_int_copy.size(), 0 );

    // Do empty in-place migration.
    Cabana::migrate( *distributor, data );

    // Check entries were removed.
    EXPECT_EQ( data.size(), 0 );
}

//---------------------------------------------------------------------------//
// RUN TESTS
//---------------------------------------------------------------------------//
<<<<<<< HEAD
template <typename TEST_COMMSPACE>
class DistributorTypedTest : public ::testing::Test
{
  public:
    using CommSpaceType = TEST_COMMSPACE;
};

using CommSpaceTypes = ::testing::Types<Cabana::CommSpace::Mpi
#ifdef Cabana_ENABLE_LOCALITY_AWARE
                                        ,
                                        Cabana::CommSpace::LocalityAware
#endif
                                        >;

TYPED_TEST_SUITE( DistributorTypedTest, CommSpaceTypes );
=======
template <typename TestCommSpace>
class DistributorTypedTest : public ::testing::Test
{
};

// Add additional backends to test when implemented.
using CommSpaceTypes = ::testing::Types<Cabana::Mpi>;

// Need a trailing comma
// to avoid an error when compiling with clang++
TYPED_TEST_SUITE( DistributorTypedTest, CommSpaceTypes, );
>>>>>>> d10f495c

TYPED_TEST( DistributorTypedTest, Test1 ) { test1<TypeParam>( true ); }

TYPED_TEST( DistributorTypedTest, Test2 ) { test2<TypeParam>( true ); }

TYPED_TEST( DistributorTypedTest, Test3 ) { test3<TypeParam>( true ); }

TYPED_TEST( DistributorTypedTest, Test4 ) { test4<TypeParam>( true ); }

TYPED_TEST( DistributorTypedTest, Test5 ) { test5<TypeParam>( true ); }

TYPED_TEST( DistributorTypedTest, Test6 ) { test6<TypeParam>( true ); }

TYPED_TEST( DistributorTypedTest, Test7 ) { test7<TypeParam>( true ); }

TYPED_TEST( DistributorTypedTest, Test8 ) { test8<TypeParam>( true ); }

TYPED_TEST( DistributorTypedTest, Test9 ) { test9<TypeParam>( true ); }

TYPED_TEST( DistributorTypedTest, Test1NoTopo ) { test1<TypeParam>( false ); }

TYPED_TEST( DistributorTypedTest, Test2NoTopo ) { test2<TypeParam>( false ); }

TYPED_TEST( DistributorTypedTest, Test3NoTopo ) { test3<TypeParam>( false ); }

TYPED_TEST( DistributorTypedTest, Test4NoTopo ) { test4<TypeParam>( false ); }

TYPED_TEST( DistributorTypedTest, Test5NoTopo ) { test5<TypeParam>( false ); }

TYPED_TEST( DistributorTypedTest, Test6NoTopo ) { test6<TypeParam>( false ); }

TYPED_TEST( DistributorTypedTest, Test7NoTopo ) { test7<TypeParam>( false ); }

TYPED_TEST( DistributorTypedTest, Test8NoTopo ) { test8<TypeParam>( false ); }

TYPED_TEST( DistributorTypedTest, Test9NoTopo ) { test9<TypeParam>( false ); }

//---------------------------------------------------------------------------//

} // end namespace Test<|MERGE_RESOLUTION|>--- conflicted
+++ resolved
@@ -28,19 +28,11 @@
 {
 
 //---------------------------------------------------------------------------//
-<<<<<<< HEAD
-template <class TEST_COMMSPACE>
-void test1( const bool use_topology )
-{
-    // Make a Distributor.
-    std::shared_ptr<Cabana::Distributor<TEST_MEMSPACE, TEST_COMMSPACE>>
-=======
 template <class TestCommSpace>
 void test1( const bool use_topology )
 {
     // Make a Distributor.
     std::shared_ptr<Cabana::Distributor<TEST_MEMSPACE, TestCommSpace>>
->>>>>>> d10f495c
         distributor;
 
     // Get my rank.
@@ -55,15 +47,6 @@
 
     // Create the plan.
     if ( use_topology )
-<<<<<<< HEAD
-        distributor = std::make_shared<
-            Cabana::Distributor<TEST_MEMSPACE, TEST_COMMSPACE>>(
-            MPI_COMM_WORLD, export_ranks, neighbor_ranks );
-    else
-        distributor = std::make_shared<
-            Cabana::Distributor<TEST_MEMSPACE, TEST_COMMSPACE>>( MPI_COMM_WORLD,
-                                                                 export_ranks );
-=======
         distributor =
             std::make_shared<Cabana::Distributor<TEST_MEMSPACE, TestCommSpace>>(
                 MPI_COMM_WORLD, export_ranks, neighbor_ranks );
@@ -71,7 +54,6 @@
         distributor =
             std::make_shared<Cabana::Distributor<TEST_MEMSPACE, TestCommSpace>>(
                 MPI_COMM_WORLD, export_ranks );
->>>>>>> d10f495c
 
     // Make some data to migrate.
     using DataTypes = Cabana::MemberTypes<int, double[2]>;
@@ -119,19 +101,11 @@
 }
 
 //---------------------------------------------------------------------------//
-<<<<<<< HEAD
-template <class TEST_COMMSPACE>
-void test2( const bool use_topology )
-{
-    // Make a Distributor.
-    std::shared_ptr<Cabana::Distributor<TEST_MEMSPACE, TEST_COMMSPACE>>
-=======
 template <class TestCommSpace>
 void test2( const bool use_topology )
 {
     // Make a Distributor.
     std::shared_ptr<Cabana::Distributor<TEST_MEMSPACE, TestCommSpace>>
->>>>>>> d10f495c
         distributor;
 
     // Get my rank.
@@ -151,15 +125,6 @@
 
     // Create the plan
     if ( use_topology )
-<<<<<<< HEAD
-        distributor = std::make_shared<
-            Cabana::Distributor<TEST_MEMSPACE, TEST_COMMSPACE>>(
-            MPI_COMM_WORLD, export_ranks, neighbor_ranks );
-    else
-        distributor = std::make_shared<
-            Cabana::Distributor<TEST_MEMSPACE, TEST_COMMSPACE>>( MPI_COMM_WORLD,
-                                                                 export_ranks );
-=======
         distributor =
             std::make_shared<Cabana::Distributor<TEST_MEMSPACE, TestCommSpace>>(
                 MPI_COMM_WORLD, export_ranks, neighbor_ranks );
@@ -167,7 +132,6 @@
         distributor =
             std::make_shared<Cabana::Distributor<TEST_MEMSPACE, TestCommSpace>>(
                 MPI_COMM_WORLD, export_ranks );
->>>>>>> d10f495c
 
     // Make some data to migrate.
     using DataTypes = Cabana::MemberTypes<int, double[2]>;
@@ -214,19 +178,11 @@
 }
 
 //---------------------------------------------------------------------------//
-<<<<<<< HEAD
-template <class TEST_COMMSPACE>
-void test3( const bool use_topology )
-{
-    // Make a Distributor.
-    std::shared_ptr<Cabana::Distributor<TEST_MEMSPACE, TEST_COMMSPACE>>
-=======
 template <class TestCommSpace>
 void test3( const bool use_topology )
 {
     // Make a Distributor.
     std::shared_ptr<Cabana::Distributor<TEST_MEMSPACE, TestCommSpace>>
->>>>>>> d10f495c
         distributor;
 
     // Get my rank.
@@ -248,15 +204,6 @@
 
     // Create the plan with both export ranks and the topology.
     if ( use_topology )
-<<<<<<< HEAD
-        distributor = std::make_shared<
-            Cabana::Distributor<TEST_MEMSPACE, TEST_COMMSPACE>>(
-            MPI_COMM_WORLD, export_ranks, neighbor_ranks );
-    else
-        distributor = std::make_shared<
-            Cabana::Distributor<TEST_MEMSPACE, TEST_COMMSPACE>>( MPI_COMM_WORLD,
-                                                                 export_ranks );
-=======
         distributor =
             std::make_shared<Cabana::Distributor<TEST_MEMSPACE, TestCommSpace>>(
                 MPI_COMM_WORLD, export_ranks, neighbor_ranks );
@@ -264,7 +211,6 @@
         distributor =
             std::make_shared<Cabana::Distributor<TEST_MEMSPACE, TestCommSpace>>(
                 MPI_COMM_WORLD, export_ranks );
->>>>>>> d10f495c
 
     // Make some data to migrate.
     using DataTypes = Cabana::MemberTypes<int, double[2]>;
@@ -328,19 +274,11 @@
 }
 
 //---------------------------------------------------------------------------//
-<<<<<<< HEAD
-template <class TEST_COMMSPACE>
-void test4( const bool use_topology )
-{
-    // Make a Distributor.
-    std::shared_ptr<Cabana::Distributor<TEST_MEMSPACE, TEST_COMMSPACE>>
-=======
 template <class TestCommSpace>
 void test4( const bool use_topology )
 {
     // Make a Distributor.
     std::shared_ptr<Cabana::Distributor<TEST_MEMSPACE, TestCommSpace>>
->>>>>>> d10f495c
         distributor;
 
     // Get my rank.
@@ -367,15 +305,6 @@
 
     // Create the plan
     if ( use_topology )
-<<<<<<< HEAD
-        distributor = std::make_shared<
-            Cabana::Distributor<TEST_MEMSPACE, TEST_COMMSPACE>>(
-            MPI_COMM_WORLD, export_ranks, neighbor_ranks );
-    else
-        distributor = std::make_shared<
-            Cabana::Distributor<TEST_MEMSPACE, TEST_COMMSPACE>>( MPI_COMM_WORLD,
-                                                                 export_ranks );
-=======
         distributor =
             std::make_shared<Cabana::Distributor<TEST_MEMSPACE, TestCommSpace>>(
                 MPI_COMM_WORLD, export_ranks, neighbor_ranks );
@@ -383,7 +312,6 @@
         distributor =
             std::make_shared<Cabana::Distributor<TEST_MEMSPACE, TestCommSpace>>(
                 MPI_COMM_WORLD, export_ranks );
->>>>>>> d10f495c
 
     // Make some data to migrate.
     using DataTypes = Cabana::MemberTypes<int, double[2]>;
@@ -454,19 +382,11 @@
 }
 
 //---------------------------------------------------------------------------//
-<<<<<<< HEAD
-template <class TEST_COMMSPACE>
-void test5( const bool use_topology )
-{
-    // Make a Distributor.
-    std::shared_ptr<Cabana::Distributor<TEST_MEMSPACE, TEST_COMMSPACE>>
-=======
 template <class TestCommSpace>
 void test5( const bool use_topology )
 {
     // Make a Distributor.
     std::shared_ptr<Cabana::Distributor<TEST_MEMSPACE, TestCommSpace>>
->>>>>>> d10f495c
         distributor;
 
     // Get my rank.
@@ -494,15 +414,6 @@
 
     // Create the plan
     if ( use_topology )
-<<<<<<< HEAD
-        distributor = std::make_shared<
-            Cabana::Distributor<TEST_MEMSPACE, TEST_COMMSPACE>>(
-            MPI_COMM_WORLD, export_ranks, neighbor_ranks );
-    else
-        distributor = std::make_shared<
-            Cabana::Distributor<TEST_MEMSPACE, TEST_COMMSPACE>>( MPI_COMM_WORLD,
-                                                                 export_ranks );
-=======
         distributor =
             std::make_shared<Cabana::Distributor<TEST_MEMSPACE, TestCommSpace>>(
                 MPI_COMM_WORLD, export_ranks, neighbor_ranks );
@@ -510,7 +421,6 @@
         distributor =
             std::make_shared<Cabana::Distributor<TEST_MEMSPACE, TestCommSpace>>(
                 MPI_COMM_WORLD, export_ranks );
->>>>>>> d10f495c
 
     // Make some data to migrate.
     using DataTypes = Cabana::MemberTypes<int, double[2]>;
@@ -570,19 +480,11 @@
 }
 
 //---------------------------------------------------------------------------//
-<<<<<<< HEAD
-template <class TEST_COMMSPACE>
-void test6( const bool use_topology )
-{
-    // Make a Distributor.
-    std::shared_ptr<Cabana::Distributor<TEST_MEMSPACE, TEST_COMMSPACE>>
-=======
 template <class TestCommSpace>
 void test6( const bool use_topology )
 {
     // Make a Distributor.
     std::shared_ptr<Cabana::Distributor<TEST_MEMSPACE, TestCommSpace>>
->>>>>>> d10f495c
         distributor;
 
     // Get my rank.
@@ -610,15 +512,6 @@
 
     // Create the plan.
     if ( use_topology )
-<<<<<<< HEAD
-        distributor = std::make_shared<
-            Cabana::Distributor<TEST_MEMSPACE, TEST_COMMSPACE>>(
-            MPI_COMM_WORLD, export_ranks, neighbor_ranks );
-    else
-        distributor = std::make_shared<
-            Cabana::Distributor<TEST_MEMSPACE, TEST_COMMSPACE>>( MPI_COMM_WORLD,
-                                                                 export_ranks );
-=======
         distributor =
             std::make_shared<Cabana::Distributor<TEST_MEMSPACE, TestCommSpace>>(
                 MPI_COMM_WORLD, export_ranks, neighbor_ranks );
@@ -626,7 +519,6 @@
         distributor =
             std::make_shared<Cabana::Distributor<TEST_MEMSPACE, TestCommSpace>>(
                 MPI_COMM_WORLD, export_ranks );
->>>>>>> d10f495c
 
     // Make some data to migrate.
     using DataTypes = Cabana::MemberTypes<int, double[2]>;
@@ -675,19 +567,11 @@
 }
 
 //---------------------------------------------------------------------------//
-<<<<<<< HEAD
-template <class TEST_COMMSPACE>
-void test7( const bool use_topology )
-{
-    // Make a Distributor.
-    std::shared_ptr<Cabana::Distributor<TEST_MEMSPACE, TEST_COMMSPACE>>
-=======
 template <class TestCommSpace>
 void test7( const bool use_topology )
 {
     // Make a Distributor.
     std::shared_ptr<Cabana::Distributor<TEST_MEMSPACE, TestCommSpace>>
->>>>>>> d10f495c
         distributor;
 
     // Get my rank.
@@ -718,15 +602,6 @@
 
     // Create the plan.
     if ( use_topology )
-<<<<<<< HEAD
-        distributor = std::make_shared<
-            Cabana::Distributor<TEST_MEMSPACE, TEST_COMMSPACE>>(
-            MPI_COMM_WORLD, export_ranks, neighbor_ranks );
-    else
-        distributor = std::make_shared<
-            Cabana::Distributor<TEST_MEMSPACE, TEST_COMMSPACE>>( MPI_COMM_WORLD,
-                                                                 export_ranks );
-=======
         distributor =
             std::make_shared<Cabana::Distributor<TEST_MEMSPACE, TestCommSpace>>(
                 MPI_COMM_WORLD, export_ranks, neighbor_ranks );
@@ -734,7 +609,6 @@
         distributor =
             std::make_shared<Cabana::Distributor<TEST_MEMSPACE, TestCommSpace>>(
                 MPI_COMM_WORLD, export_ranks );
->>>>>>> d10f495c
 
     // Make some data to migrate.
     using DataTypes = Cabana::MemberTypes<int, double[2]>;
@@ -771,19 +645,11 @@
 }
 
 //---------------------------------------------------------------------------//
-<<<<<<< HEAD
-template <class TEST_COMMSPACE>
-void test8( const bool use_topology )
-{
-    // Make a Distributor.
-    std::shared_ptr<Cabana::Distributor<TEST_MEMSPACE, TEST_COMMSPACE>>
-=======
 template <class TestCommSpace>
 void test8( const bool use_topology )
 {
     // Make a Distributor.
     std::shared_ptr<Cabana::Distributor<TEST_MEMSPACE, TestCommSpace>>
->>>>>>> d10f495c
         distributor;
 
     // Get my rank.
@@ -819,15 +685,6 @@
 
     // Create the plan.
     if ( use_topology )
-<<<<<<< HEAD
-        distributor = std::make_shared<
-            Cabana::Distributor<TEST_MEMSPACE, TEST_COMMSPACE>>(
-            MPI_COMM_WORLD, export_ranks, neighbor_ranks );
-    else
-        distributor = std::make_shared<
-            Cabana::Distributor<TEST_MEMSPACE, TEST_COMMSPACE>>( MPI_COMM_WORLD,
-                                                                 export_ranks );
-=======
         distributor =
             std::make_shared<Cabana::Distributor<TEST_MEMSPACE, TestCommSpace>>(
                 MPI_COMM_WORLD, export_ranks, neighbor_ranks );
@@ -835,7 +692,6 @@
         distributor =
             std::make_shared<Cabana::Distributor<TEST_MEMSPACE, TestCommSpace>>(
                 MPI_COMM_WORLD, export_ranks );
->>>>>>> d10f495c
 
     // Make some data to migrate.
     using DataTypes = Cabana::MemberTypes<int, double[2]>;
@@ -877,19 +733,11 @@
 }
 
 //---------------------------------------------------------------------------//
-<<<<<<< HEAD
-template <class TEST_COMMSPACE>
-void test9( const bool use_topology )
-{
-    // Make a Distributor.
-    std::shared_ptr<Cabana::Distributor<TEST_MEMSPACE, TEST_COMMSPACE>>
-=======
 template <class TestCommSpace>
 void test9( const bool use_topology )
 {
     // Make a Distributor.
     std::shared_ptr<Cabana::Distributor<TEST_MEMSPACE, TestCommSpace>>
->>>>>>> d10f495c
         distributor;
 
     // Edge case where all particles will be removed - nothing is kept, sent, or
@@ -906,17 +754,6 @@
     if ( use_topology )
     {
         std::vector<int> neighbor_ranks;
-<<<<<<< HEAD
-        distributor = std::make_shared<
-            Cabana::Distributor<TEST_MEMSPACE, TEST_COMMSPACE>>(
-            MPI_COMM_WORLD, export_ranks, neighbor_ranks );
-    }
-    else
-    {
-        distributor = std::make_shared<
-            Cabana::Distributor<TEST_MEMSPACE, TEST_COMMSPACE>>( MPI_COMM_WORLD,
-                                                                 export_ranks );
-=======
         distributor =
             std::make_shared<Cabana::Distributor<TEST_MEMSPACE, TestCommSpace>>(
                 MPI_COMM_WORLD, export_ranks, neighbor_ranks );
@@ -926,7 +763,6 @@
         distributor =
             std::make_shared<Cabana::Distributor<TEST_MEMSPACE, TestCommSpace>>(
                 MPI_COMM_WORLD, export_ranks );
->>>>>>> d10f495c
     }
 
     // Make empty data to migrate.
@@ -956,23 +792,6 @@
 //---------------------------------------------------------------------------//
 // RUN TESTS
 //---------------------------------------------------------------------------//
-<<<<<<< HEAD
-template <typename TEST_COMMSPACE>
-class DistributorTypedTest : public ::testing::Test
-{
-  public:
-    using CommSpaceType = TEST_COMMSPACE;
-};
-
-using CommSpaceTypes = ::testing::Types<Cabana::CommSpace::Mpi
-#ifdef Cabana_ENABLE_LOCALITY_AWARE
-                                        ,
-                                        Cabana::CommSpace::LocalityAware
-#endif
-                                        >;
-
-TYPED_TEST_SUITE( DistributorTypedTest, CommSpaceTypes );
-=======
 template <typename TestCommSpace>
 class DistributorTypedTest : public ::testing::Test
 {
@@ -984,7 +803,6 @@
 // Need a trailing comma
 // to avoid an error when compiling with clang++
 TYPED_TEST_SUITE( DistributorTypedTest, CommSpaceTypes, );
->>>>>>> d10f495c
 
 TYPED_TEST( DistributorTypedTest, Test1 ) { test1<TypeParam>( true ); }
 
