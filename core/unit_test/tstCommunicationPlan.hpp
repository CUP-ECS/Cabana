--- conflicted
+++ resolved
@@ -10,16 +10,7 @@
  ****************************************************************************/
 
 #include <Cabana_AoSoA.hpp>
-<<<<<<< HEAD
-#include <Cabana_CommunicationPlan.hpp>
-
-#// Only include if mpiadvance is enabled
-#ifdef Cabana_ENABLE_MPIADVANCE
-#include <Cabana_CommunicationPlan_MPIAdvance.hpp>
-#endif
-=======
 #include <Cabana_CommunicationPlanBase.hpp>
->>>>>>> 034f4979
 
 #include <Cabana_DeepCopy.hpp>
 
@@ -1005,15 +996,9 @@
 };
 
 using CommSpaceTypes = ::testing::Types<Cabana::CommSpace::MPI
-<<<<<<< HEAD
     #ifdef Cabana_ENABLE_MPIADVANCE
         , Cabana::CommSpace::MPIAdvance
     #endif
-=======
-    // #ifdef Cabana_ENABLE_MPIADVANCE
-    //     , Cabana::CommSpace::MPIAdvance
-    // #endif
->>>>>>> 034f4979
     >;
 
 TYPED_TEST_SUITE(CommunicationPlanTypedTest, CommSpaceTypes);
