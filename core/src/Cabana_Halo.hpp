/****************************************************************************
 * Copyright (c) 2018-2023 by the Cabana authors                            *
 * All rights reserved.                                                     *
 *                                                                          *
 * This file is part of the Cabana library. Cabana is distributed under a   *
 * BSD 3-clause license. For the licensing terms see the LICENSE file in    *
 * the top-level directory.                                                 *
 *                                                                          *
 * SPDX-License-Identifier: BSD-3-Clause                                    *
 ****************************************************************************/

/*!
  \file Cabana_Halo.hpp
  \brief Multi-node particle scatter/gather
*/
#ifndef CABANA_HALO_HPP
#define CABANA_HALO_HPP

#include <Cabana_AoSoA.hpp>
#include <Cabana_CommunicationPlanBase.hpp>
#include <Cabana_Slice.hpp>

#include <Kokkos_Core.hpp>
#include <Kokkos_Profiling_ScopedRegion.hpp>

#include <mpi.h>

#include <exception>
#include <vector>

namespace Cabana
{
//---------------------------------------------------------------------------//
/*!
  \brief A communication plan for scattering and gathering of ghosted data.

  \tparam MemorySpace Kokkos memory space in which data for this class will be
  allocated.

  The halo allows for scatter and gather operations between locally-owned and
  ghosted data. All data in the Halo (e.g. export and import data) is from the
  point of view of the forward *GATHER* operation such that, for example, the
  number of exports is the number of exports in the gather and the number of
  imports is the number of imports in the gather. The reverse *SCATTER*
  operation sends the ghosted data back the the uniquely-owned decomposition
  and resolves collisions. Based on input for the forward communication plan
  (where local data will be sent) the local number of ghosts is computed. Some
  nomenclature:

  Export - the local data we uniquely own that we will send to other ranks for
  those ranks to be used as ghosts. Export is used in the context of the
  forward communication plan (the gather).

  Import - the ghost data that we get from other ranks. The rank we get a
  ghost from is the unique owner of that data. Import is used in the context
  of the forward communication plan (the gather).
*/
template <class MemorySpace, class BuildType = Export,
<<<<<<< HEAD
          class CommSpace = CommSpace::Mpi>
class Halo : public CommunicationPlan<MemorySpace, CommSpace>
{
  public:
    using commspace_type = CommSpace;
=======
          class CommSpaceType = Mpi>
class Halo : public CommunicationPlan<MemorySpace, CommSpaceType>
{
  public:
    //! Communication space type.
    using commspace_type = CommSpaceType;
>>>>>>> d10f495c

    /*!
      \brief Neighbor and export rank constructor. Use this when you don't know
      who you will receiving from - only who you are sending to, but you already
      know which ranks neighbor each other (i.e. every rank already knows who
      they will be exporting to and receiving from) as it will be more
      efficient. In this case you already know the topology of the
      point-to-point communication but not how much data to send and receive
      from the neighbors.

      \tparam IdViewType The container type for the export element ids. This
      container type can be either a Kokkos View or a Cabana Slice.

      \tparam RankViewType The container type for the export element
      ranks. This container type can be either a Kokkos View or a Cabana
      Slice.

      \tparam BuildType must be Cabana::Export

      \param comm The MPI communicator over which the halo is defined.

      \param num_local The number of locally-owned elements on this rank.

      \param element_ids The local ids of the elements that will be
      exported to other ranks to be used as ghosts. Element ids may be
      repeated in this list if they are sent to multiple destinations. Must be
      the same length as element_ranks. The input is expected to be a
      Kokkos view or Cabana slice in the same memory space as the
      communication plan.

      \param element_ranks The ranks to which we will send each element
      in element_ids. In this case each rank must be one of the
      neighbor ranks. Must be the same length as element_ids. A rank is
      allowed to send to itself. The input is expected to be a Kokkos view or
      Cabana slice in the same memory space as the communication plan.

      \param neighbor_ranks List of ranks this rank will send to and receive
      from. This list can include the calling rank. This is effectively a
      description of the topology of the point-to-point communication
      plan. The elements in this list must be unique.
    */
    template <class IdViewType, class RankViewType, typename T = BuildType,
              std::enable_if_t<std::is_same<T, Export>::value, int> = 0>
    Halo( MPI_Comm comm, const std::size_t num_local,
          const IdViewType& element_ids, const RankViewType& element_ranks,
          const std::vector<int>& neighbor_ranks )
<<<<<<< HEAD
        : CommunicationPlan<MemorySpace, CommSpace>( comm )
        , _num_local( num_local )
    {
        if ( element_ids.size() != element_ranks.size() )
            throw std::runtime_error( "Cabana::Halo (export): ids and ranks "
                                      "views are different sizes!" );

        auto neighbor_ids = this->createFromTopology(
            BuildType(), element_ranks, neighbor_ranks );
        this->createExportSteering( neighbor_ids, element_ranks, element_ids );
=======
        : CommunicationPlan<MemorySpace, CommSpaceType>( comm )
    {
        build( num_local, element_ids, element_ranks, neighbor_ranks );
>>>>>>> d10f495c
    }

    /*!
      \brief Export rank constructor. Use this when you don't know who you
      will receiving from - only who you are sending to. This is less
      efficient than if we already knew who our neighbors were because we have
      to determine the topology of the point-to-point communication first.

      \tparam IdViewType The container type for the export element ids. This
      container type can be either a Kokkos View or a Cabana Slice.

      \tparam RankViewType The container type for the export element
      ranks. This container type can be either a Kokkos View or a Cabana
      Slice.

      \tparam BuildType must be Cabana::Export

      \param comm The MPI communicator over which the halo is defined.

      \param num_local The number of locally-owned elements on this rank.

      \param element_ids The local ids of the elements that will be
      sent to other ranks to be used as ghosts. Element ids may be repeated in
      this list if they are sent to multiple destinations. Must be the same
      length as element_ranks. The input is expected to be a Kokkos
      view or Cabana slice in the same memory space as the communication plan.

      \param element_ranks The ranks to which we will export each element
      in element_ids. Must be the same length as
      element_ids. The neighbor ranks will be determined from this
      list. A rank is allowed to send to itself. The input is expected to be a
      Kokkos view or Cabana slice in the same memory space as the
      communication plan.
    */
    template <class IdViewType, class RankViewType, typename T = BuildType,
              std::enable_if_t<std::is_same<T, Export>::value, int> = 0>
    Halo( MPI_Comm comm, const std::size_t num_local,
          const IdViewType& element_ids, const RankViewType& element_ranks )
        : CommunicationPlan<MemorySpace, CommSpaceType>( comm )
    {
        build( num_local, element_ids, element_ranks );
    }

    /*!
      \brief Neighbor and import rank constructor. Use this when you don't know
      who you will sending to - only who you are receiving from, but you already
      know which ranks neighbor each other (i.e. every rank already knows who
      they will be exporting to and receiving from) as it will be more
      efficient. In this case you already know the topology of the
      point-to-point communication but not how much data to send and receive
      from the neighbors.

      \tparam IdViewType The container type for the export element ids. This
      container type can be either a Kokkos View or a Cabana Slice.

      \tparam RankViewType The container type for the export element
      ranks. This container type can be either a Kokkos View or a Cabana
      Slice.

      \tparam BuildType must be Cabana::Import

      \param comm The MPI communicator over which the halo is defined.

      \param num_local The number of locally-owned elements on this rank.

      \param element_ids The local ids of the elements that will be
      imported from other ranks to be used as ghosts. Element ids may be
      repeated in this list if they are sent to multiple destinations. Must be
      the same length as element_ranks. The input is expected to be a
      Kokkos view or Cabana slice in the same memory space as the
      communication plan.

      \param element_ranks The ranks from which we will import each element
      in element_ids. In this case each rank must be one of the
      neighbor ranks. Must be the same length as element_ids. A rank is
      allowed to send to itself. The input is expected to be a Kokkos view or
      Cabana slice in the same memory space as the communication plan.

      \param neighbor_ranks List of ranks this rank will send to and receive
      from. This list can include the calling rank. This is effectively a
      description of the topology of the point-to-point communication
      plan. The elements in this list must be unique.
   */
    template <class IdViewType, class RankViewType, typename T = BuildType,
              std::enable_if_t<std::is_same<T, Import>::value, int> = 0>
    Halo( MPI_Comm comm, const std::size_t num_local,
          const IdViewType& element_ids, const RankViewType& element_ranks,
          const std::vector<int>& neighbor_ranks )
        : CommunicationPlan<MemorySpace, CommSpaceType>( comm )
    {
        build( num_local, element_ids, element_ranks, neighbor_ranks );
    }

    /*!
      \brief Import rank constructor. Use this when you don't know which ranks
      neighbor each other. (i.e. every rank does not already know who they will
      be exporting to and receiving from)

      \tparam IdViewType The container type for the export element ids. This
      container type can be either a Kokkos View or a Cabana Slice.

      \tparam RankViewType The container type for the export element
      ranks. This container type can be either a Kokkos View or a Cabana
      Slice.

      \tparam BuildType must be Cabana::Import

      \param comm The MPI communicator over which the halo is defined.

      \param num_local The number of locally-owned elements on this rank.

      \param element_ids The local ids of the elements that will be
      imported from other ranks to be used as ghosts. Element ids may be
      repeated in this list if they are sent to multiple destinations. Must be
      the same length as element_ranks. The input is expected to be a
      Kokkos view or Cabana slice in the same memory space as the
      communication plan.

      \param element_ranks The ranks from which we will import each element
      in element_ids. In this case each rank must be one of the
      neighbor ranks. Must be the same length as element_ids. A rank is
      allowed to send to itself. The input is expected to be a Kokkos view or
      Cabana slice in the same memory space as the communication plan.
    */
    template <class IdViewType, class RankViewType, typename T = BuildType,
<<<<<<< HEAD
              std::enable_if_t<std::is_same<T, Export>::value, int> = 0>
    Halo( MPI_Comm comm, const std::size_t num_local,
          const IdViewType& element_ids, const RankViewType& element_ranks )
        : CommunicationPlan<MemorySpace, CommSpace>( comm )
        , _num_local( num_local )
    {
        if ( element_ids.size() != element_ranks.size() )
            throw std::runtime_error( "Cabana::Halo (import): ids and ranks "
                                      "views are different sizes!" );

        auto neighbor_ids =
            this->createFromNoTopology( BuildType(), element_ranks );
=======
              std::enable_if_t<std::is_same<T, Import>::value, int> = 0>
    Halo( MPI_Comm comm, const std::size_t num_local,
          const IdViewType& element_ids, const RankViewType& element_ranks )
        : CommunicationPlan<MemorySpace, CommSpaceType>( comm )
    {
        build( num_local, element_ids, element_ranks );
    }

    /*!
      \brief Neighbor and export rank (re)build interface.

      See corresponding Halo constructor for detail.
    */
    template <class IdViewType, class RankViewType, typename T = BuildType,
              std::enable_if_t<std::is_same<T, Export>::value, int> = 0>
    void build( const std::size_t num_local, const IdViewType& element_ids,
                const RankViewType& element_ranks,
                const std::vector<int>& neighbor_ranks )
    {
        _num_local = num_local;
        if ( element_ids.size() != element_ranks.size() )
            throw std::runtime_error( "Cabana::Halo (export): ids and ranks "
                                      "views are different sizes!" );

        auto neighbor_ids = this->createWithTopology(
            BuildType(), element_ranks, neighbor_ranks );
>>>>>>> d10f495c
        this->createExportSteering( neighbor_ids, element_ranks, element_ids );
    }

    /*!
<<<<<<< HEAD
      \brief Neighbor and import rank constructor. Use this when you don't know
      who you will sending to - only who you are receiving from, but you already
      know which ranks neighbor each other (i.e. every rank already knows who
      they will be exporting to and receiving from) as it will be more
      efficient. In this case you already know the topology of the
      point-to-point communication but not how much data to send and receive
      from the neighbors.

      \tparam IdViewType The container type for the export element ids. This
      container type can be either a Kokkos View or a Cabana Slice.

      \tparam RankViewType The container type for the export element
      ranks. This container type can be either a Kokkos View or a Cabana
      Slice.

      \tparam BuildType must be Cabana::Import

      \param comm The MPI communicator over which the halo is defined.

      \param num_local The number of locally-owned elements on this rank.

      \param element_ids The local ids of the elements that will be
      imported from other ranks to be used as ghosts. Element ids may be
      repeated in this list if they are sent to multiple destinations. Must be
      the same length as element_ranks. The input is expected to be a
      Kokkos view or Cabana slice in the same memory space as the
      communication plan.

      \param element_ranks The ranks from which we will import each element
      in element_ids. In this case each rank must be one of the
      neighbor ranks. Must be the same length as element_ids. A rank is
      allowed to send to itself. The input is expected to be a Kokkos view or
      Cabana slice in the same memory space as the communication plan.

      \param neighbor_ranks List of ranks this rank will send to and receive
      from. This list can include the calling rank. This is effectively a
      description of the topology of the point-to-point communication
      plan. The elements in this list must be unique.

      \note Calling this function completely updates the state of this object
      and invalidates the previous state.
    */
    template <class IdViewType, class RankViewType, typename T = BuildType,
              std::enable_if_t<std::is_same<T, Import>::value, int> = 0>
    Halo( MPI_Comm comm, const std::size_t num_local,
          const IdViewType& element_ids, const RankViewType& element_ranks,
          const std::vector<int>& neighbor_ranks )
        : CommunicationPlan<MemorySpace, CommSpace>( comm )
        , _num_local( num_local )
    {
=======
      \brief Export rank (re)build interface.

      See corresponding Halo constructor for detail.
    */
    template <class IdViewType, class RankViewType, typename T = BuildType,
              std::enable_if_t<std::is_same<T, Export>::value, int> = 0>
    void build( const std::size_t num_local, const IdViewType& element_ids,
                const RankViewType& element_ranks )
    {
        _num_local = num_local;
        if ( element_ids.size() != element_ranks.size() )
            throw std::runtime_error( "Cabana::Halo (export): ids and ranks "
                                      "views are different sizes!" );

        auto neighbor_ids =
            this->createWithoutTopology( BuildType(), element_ranks );
        this->createExportSteering( neighbor_ids, element_ranks, element_ids );
    }

    /*!
      \brief Neighbor and import rank (re)build interface.

      See corresponding Halo constructor for detail.
    */
    template <class IdViewType, class RankViewType, typename T = BuildType,
              std::enable_if_t<std::is_same<T, Import>::value, int> = 0>
    void build( const std::size_t num_local, const IdViewType& element_ids,
                const RankViewType& element_ranks,
                const std::vector<int>& neighbor_ranks )
    {
        _num_local = num_local;
>>>>>>> d10f495c
        if ( element_ids.size() != element_ranks.size() )
            throw std::runtime_error( "Cabana::Halo (import): ids and ranks "
                                      "views are different sizes!" );

<<<<<<< HEAD
        auto neighbor_ids_ranks_indices = this->createFromTopology(
=======
        auto neighbor_ids_ranks_indices = this->createWithTopology(
>>>>>>> d10f495c
            BuildType(), element_ranks, element_ids, neighbor_ranks );
        this->createExportSteering( std::get<0>( neighbor_ids_ranks_indices ),
                                    std::get<1>( neighbor_ids_ranks_indices ),
                                    std::get<2>( neighbor_ids_ranks_indices ) );
    }

    /*!
<<<<<<< HEAD
      \brief Import rank constructor. Use this when you don't know which ranks
      neighbor each other. (i.e. every rank already knows who they will be
      exporting to and receiving from)

      \tparam IdViewType The container type for the export element ids. This
      container type can be either a Kokkos View or a Cabana Slice.

      \tparam RankViewType The container type for the export element
      ranks. This container type can be either a Kokkos View or a Cabana
      Slice.

      \tparam BuildType must be Cabana::Import

      \param comm The MPI communicator over which the halo is defined.

      \param num_local The number of locally-owned elements on this rank.

      \param element_ids The local ids of the elements that will be
      imported from other ranks to be used as ghosts. Element ids may be
      repeated in this list if they are sent to multiple destinations. Must be
      the same length as element_ranks. The input is expected to be a
      Kokkos view or Cabana slice in the same memory space as the
      communication plan.

      \param element_ranks The ranks from which we will import each element
      in element_ids. In this case each rank must be one of the
      neighbor ranks. Must be the same length as element_ids. A rank is
      allowed to send to itself. The input is expected to be a Kokkos view or
      Cabana slice in the same memory space as the communication plan.

      \param neighbor_ranks List of ranks this rank will send to and receive
      from. This list can include the calling rank. This is effectively a
      description of the topology of the point-to-point communication
      plan. The elements in this list must be unique.

      \note Calling this function completely updates the state of this object
      and invalidates the previous state.
    */
    template <class IdViewType, class RankViewType, typename T = BuildType,
              std::enable_if_t<std::is_same<T, Import>::value, int> = 0>
    Halo( MPI_Comm comm, const std::size_t num_local,
          const IdViewType& element_ids, const RankViewType& element_ranks )
        : CommunicationPlan<MemorySpace, CommSpace>( comm )
        , _num_local( num_local )
    {
=======
      \brief Import rank (re)build interface.

      See corresponding Halo constructor for detail.
    */
    template <class IdViewType, class RankViewType, typename T = BuildType,
              std::enable_if_t<std::is_same<T, Import>::value, int> = 0>
    void build( const std::size_t num_local, const IdViewType& element_ids,
                const RankViewType& element_ranks )
    {
        _num_local = num_local;
>>>>>>> d10f495c
        if ( element_ids.size() != element_ranks.size() )
            throw std::runtime_error( "Cabana::Halo (import): ids and ranks "
                                      "views are different sizes!" );

<<<<<<< HEAD
        auto neighbor_ids_ranks_indices = this->createFromNoTopology(
=======
        auto neighbor_ids_ranks_indices = this->createWithoutTopology(
>>>>>>> d10f495c
            BuildType(), element_ranks, element_ids );
        this->createExportSteering( std::get<0>( neighbor_ids_ranks_indices ),
                                    std::get<1>( neighbor_ids_ranks_indices ),
                                    std::get<2>( neighbor_ids_ranks_indices ) );
    }

    /*!
      \brief Get the number of elements locally owned by this rank.

      \return THe number of elements locally owned by this rank.
    */
    std::size_t numLocal() const { return _num_local; }

    /*!
      \brief Get the number of ghost elements this rank. Use this to resize a
      data structure for scatter/gather operations. For use with scatter
      gather, a data structure should be of size numLocal() + numGhost().

      \return The number of ghosted elements on this rank.
    */
    std::size_t numGhost() const { return this->totalNumImport(); }

  private:
    std::size_t _num_local;
};

//---------------------------------------------------------------------------//
//! \cond Impl
template <typename>
struct is_halo_impl : public std::false_type
{
};

<<<<<<< HEAD
template <typename MemorySpace, typename BuildType, typename CommSpace>
struct is_halo_impl<Halo<MemorySpace, BuildType, CommSpace>>
=======
template <typename MemorySpace, typename BuildType, typename CommSpaceType>
struct is_halo_impl<Halo<MemorySpace, BuildType, CommSpaceType>>
>>>>>>> d10f495c
    : public std::true_type
{
};
//! \endcond

//! Halo static type checker.
template <class T>
struct is_halo : public is_halo_impl<typename std::remove_cv<T>::type>::type
{
};

/*!
  \brief Ensure the particle size matches the total halo (local and ghost) size.

  \param halo The halo that will be used for the gather. Used to query import
  and export sizes.

  \param particles The particle data (either AoSoA or slice). Used to query the
  total size.
*/
template <class Halo, class ParticleData>
bool haloCheckValidSize(
    const Halo& halo, const ParticleData& particles,
    typename std::enable_if<( is_halo<Halo>::value ), int>::type* = 0 )
{
    // Check that the data is the right size.
    return ( particles.size() == halo.numLocal() + halo.numGhost() );
}

template <class HaloType, class AoSoAType, class SFINAE = void>
class Gather;

//---------------------------------------------------------------------------//
/*!
  \brief Synchronously gather data from the local decomposition to the ghosts
  using the halo forward communication plan. AoSoA version. This is a
  uniquely-owned to multiply-owned communication.

  A gather sends data from a locally owned elements to one or many ranks on
  which they exist as ghosts. A locally owned element may be sent to as many
  ranks as desired to be used as a ghost on those ranks. The value of the
  element in the locally owned decomposition will be the value assigned to the
  element in the ghosted decomposition.
*/
template <class HaloType, class AoSoAType>
class Gather<HaloType, AoSoAType,
             typename std::enable_if<is_aosoa<AoSoAType>::value>::type>
    : public CommunicationData<HaloType, CommunicationDataAoSoA<AoSoAType>,
                               typename HaloType::commspace_type>
{
  public:
    static_assert( is_halo<HaloType>::value, "" );

    //! Communication space type.
    using commspace_type = typename HaloType::commspace_type;
    //! Base type.
    using base_type =
        CommunicationData<HaloType, CommunicationDataAoSoA<AoSoAType>,
                          commspace_type>;
    //! Communication plan type (Halo)
    using plan_type = typename base_type::plan_type;
    //! Kokkos execution space.
    using execution_space = typename base_type::execution_space;
    //! Kokkos memory space.
    using memory_space = typename base_type::memory_space;
    //! Communication data type.
    using data_type = typename base_type::data_type;
    //! Communication buffer type.
    using buffer_type = typename base_type::buffer_type;

    /*!
      \param halo The Halo to be used for the gather.

      \param aosoa The AoSoA on which to perform the gather. The AoSoA should
      have a size equivalent to halo.numGhost() + halo.numLocal(). The locally
      owned elements are expected to appear first (i.e. in the first
      halo.numLocal() elements) and the ghosted elements are expected to appear
      second (i.e. in the next halo.numGhost() elements()).

      \param overallocation An optional factor to keep extra space in the
      buffers to avoid frequent resizing.
    */
    Gather( HaloType halo, AoSoAType aosoa, const double overallocation = 1.0 )
        : base_type( halo, aosoa, overallocation )
    {
        reserve( _comm_plan, aosoa );
    }

    //! Total gather send size for this rank.
    auto totalSend() { return _comm_plan.totalNumExport(); }
    //! Total gather receive size for this rank.
    auto totalReceive() { return _comm_plan.totalNumImport(); }
    //! Total gather send size for this rank.
    auto totalSend( const HaloType& halo ) { return halo.totalNumExport(); }
    //! Total gather receive size for this rank.
    auto totalReceive( const HaloType& halo ) { return halo.totalNumImport(); }

    /*!
    \brief Perform the gather operation.
    */
    void apply() override { applyImpl( execution_space{}, commspace_type{} ); }
<<<<<<< HEAD

    template <class ExecutionSpace, class CommSpaceType>
    std::enable_if_t<std::is_same<CommSpaceType, CommSpace::Mpi>::value, void>
        applyImpl( ExecutionSpace, CommSpaceType );

    template <class ExecutionSpace, class CommSpaceType>
    std::enable_if_t<
        std::is_same<CommSpaceType, CommSpace::LocalityAware>::value, void>
        applyImpl( ExecutionSpace, CommSpaceType );
=======

    /*!
      \brief Vanilla Mpi implementation of the gather operation.
    */
    template <class ExecutionSpace, class CommSpaceType>
    std::enable_if_t<std::is_same<CommSpaceType, Mpi>::value, void>
        applyImpl( ExecutionSpace, CommSpaceType );

    // Future: Add applyImpl that is enabled for other CommSpaceType types.
>>>>>>> d10f495c

    /*!
      \brief Reserve new buffers as needed and update the halo and AoSoA data.

      \param halo The Halo to be used for the gather.
      \param aosoa The AoSoA on which to perform the gather.
    */
    void reserve( const HaloType& halo, AoSoAType& aosoa )
    {
        if ( !haloCheckValidSize( halo, aosoa ) )
<<<<<<< HEAD
            throw std::runtime_error( "Cabana::gather:reserve (AoSoAType): "
                                      "AoSoA is the wrong size for gather!" );
=======
            throw std::runtime_error(
                "Cabana::Gather:reserve: "
                "AoSoA is the wrong size for gather! (Label: " +
                aosoa.label() + ")" );
>>>>>>> d10f495c

        this->reserveImpl( halo, aosoa, totalSend( halo ),
                           totalReceive( halo ) );
    }
    /*!
      \brief Reserve new buffers as needed and update the halo and AoSoA data.

      \param halo The Halo to be used for the gather.
      \param aosoa The AoSoA on which to perform the gather.
      \param overallocation An optional factor to keep extra space in the
      buffers to avoid frequent resizing.
    */
    void reserve( const HaloType& halo, AoSoAType& aosoa,
                  const double overallocation )
    {
        if ( !haloCheckValidSize( halo, aosoa ) )
<<<<<<< HEAD
            throw std::runtime_error( "Cabana::gather:reserve (AoSoAType): "
                                      "AoSoA is the wrong size for gather!" );
=======
            throw std::runtime_error(
                "Cabana::Gather:reserve: "
                "AoSoA is the wrong size for gather! (Label: " +
                aosoa.label() + ")" );
>>>>>>> d10f495c

        this->reserveImpl( halo, aosoa, totalSend( halo ), totalReceive( halo ),
                           overallocation );
    }

  private:
    using base_type::_comm_plan;
    using base_type::_recv_size;
    using base_type::_send_size;
};

/*!
  \brief Synchronously gather data from the local decomposition to the ghosts
  using the halo forward communication plan. AoSoA version. This is a
  uniquely-owned to multiply-owned communication.

  A gather sends data from a locally owned elements to one or many ranks on
  which they exist as ghosts. A locally owned element may be sent to as many
  ranks as desired to be used as a ghost on those ranks. The value of the
  element in the locally owned decomposition will be the value assigned to the
  element in the ghosted decomposition.
*/
template <class HaloType, class SliceType>
class Gather<HaloType, SliceType,
             typename std::enable_if<is_slice<SliceType>::value>::type>
    : public CommunicationData<HaloType, CommunicationDataSlice<SliceType>,
                               typename HaloType::commspace_type>
{
  public:
    static_assert( is_halo<HaloType>::value, "" );

    //! Communication space type.
    using commspace_type = typename HaloType::commspace_type;
    //! Base type.
    using base_type =
        CommunicationData<HaloType, CommunicationDataSlice<SliceType>,
                          commspace_type>;
    //! Communication plan type (Halo)
    using plan_type = typename base_type::plan_type;
    //! Kokkos execution space.
    using execution_space = typename base_type::execution_space;
    //! Kokkos memory space.
    using memory_space = typename base_type::memory_space;
    //! Communication data type.
    using data_type = typename base_type::data_type;
    //! Communication buffer type.
    using buffer_type = typename base_type::buffer_type;

    /*!
      \param halo The Halo to be used for the gather.

      \param slice The slice on which to perform the gather. The slice should
      have a size equivalent to halo.numGhost() + halo.numLocal(). The locally
      owned elements are expected to appear first (i.e. in the first
      halo.numLocal() elements) and the ghosted elements are expected to appear
      second (i.e. in the next halo.numGhost() elements()).

      \param overallocation An optional factor to keep extra space in the
      buffers to avoid frequent resizing.
    */
    Gather( HaloType halo, SliceType slice, const double overallocation = 1.0 )
        : base_type( halo, slice, overallocation )
    {
        reserve( _comm_plan, slice );
    }

    //! Total gather send size for this rank.
    auto totalSend() { return _comm_plan.totalNumExport(); }
    //! Total gather receive size for this rank.
    auto totalReceive() { return _comm_plan.totalNumImport(); }
    //! Total gather send size for this rank.
    auto totalSend( const HaloType& halo ) { return halo.totalNumExport(); }
    //! Total gather receive size for this rank.
    auto totalReceive( const HaloType& halo ) { return halo.totalNumImport(); }

    /*!
    \brief Perform the gather operation.
    */
    void apply() override { applyImpl( execution_space{}, commspace_type{} ); }

<<<<<<< HEAD
    template <class ExecutionSpace, class CommSpaceType>
    std::enable_if_t<std::is_same<CommSpaceType, CommSpace::Mpi>::value, void>
        applyImpl( ExecutionSpace, CommSpaceType );

    template <class ExecutionSpace, class CommSpaceType>
    std::enable_if_t<
        std::is_same<CommSpaceType, CommSpace::LocalityAware>::value, void>
        applyImpl( ExecutionSpace, CommSpaceType );
=======
    /*!
      \brief Vanilla Mpi implementation of the gather operation.
    */
    template <class ExecutionSpace, class CommSpaceType>
    std::enable_if_t<std::is_same<CommSpaceType, Mpi>::value, void>
        applyImpl( ExecutionSpace, CommSpaceType );

    // Future: Add applyImpl that is enabled for other CommSpaceType types.
>>>>>>> d10f495c

    /*!
      \brief Reserve new buffers as needed and update the halo and slice data.

      \param halo The Halo to be used for the gather.
      \param slice The slice on which to perform the gather.
      \param overallocation An optional factor to keep extra space in the
      buffers to avoid frequent resizing.
    */
    void reserve( const HaloType& halo, const SliceType& slice,
                  const double overallocation )
    {
        if ( !haloCheckValidSize( halo, slice ) )
<<<<<<< HEAD
            throw std::runtime_error( "Cabana::gather:reserve (SliceType): "
                                      "AoSoA is the wrong size for gather!" );

        this->reserveImpl( halo, slice, totalSend(), totalReceive(),
=======
            throw std::runtime_error(
                "Cabana::Gather:reserve: "
                "Slice is the wrong size for gather! (Label: " +
                slice.label() + ")" );

        // Cannot use totalSend(), totalReceive() because it may be inconsistent
        // with the new plan.
        this->reserveImpl( halo, slice, totalSend( halo ), totalReceive( halo ),
>>>>>>> d10f495c
                           overallocation );
    }
    /*!
      \brief Reserve new buffers as needed and update the halo and slice data.

      \param halo The Halo to be used for the gather.
      \param slice The slice on which to perform the gather.
    */
    void reserve( const HaloType& halo, const SliceType& slice )
    {
        if ( !haloCheckValidSize( halo, slice ) )
<<<<<<< HEAD
            throw std::runtime_error( "Cabana::gather:reserve (SliceType): "
                                      "AoSoA is the wrong size for gather!" );
=======
            throw std::runtime_error(
                "Cabana::Gather:reserve: "
                "Slice is the wrong size for gather! (Label: " +
                slice.label() + ")" );
>>>>>>> d10f495c

        this->reserveImpl( halo, slice, totalSend( halo ),
                           totalReceive( halo ) );
    }

  private:
    using base_type::_comm_plan;
    using base_type::_recv_size;
    using base_type::_send_size;
};

/**********
 * SCATTER *
 **********/

//---------------------------------------------------------------------------//
/*!
  \brief Synchronously scatter data from the ghosts to the local decomposition
  of a slice using the halo reverse communication plan. This is a multiply-owned
  to uniquely owned communication.

  In a scatter operation results from ghosted values on other processors are
  scattered back to the owning processor of the ghost and the value associated
  with the ghost is summed into the locally owned value the ghost represents.
  If a locally owned element is ghosted on multiple ranks, then multiple
  contributions will be made to the sum, one for each rank.
*/
template <class HaloType, class SliceType>
class Scatter
    : public CommunicationData<HaloType, CommunicationDataSlice<SliceType>,
                               typename HaloType::commspace_type>
{
  public:
    static_assert( is_halo<HaloType>::value, "" );

<<<<<<< HEAD
  public:
=======
>>>>>>> d10f495c
    //! Communication space type.
    using commspace_type = typename HaloType::commspace_type;
    //! Base type.
    using base_type =
        CommunicationData<HaloType, CommunicationDataSlice<SliceType>,
                          commspace_type>;
    //! Communication plan type (Halo).
    using plan_type = typename base_type::plan_type;
    //! Kokkos execution space.
    using execution_space = typename base_type::execution_space;
    //! Kokkos memory space.
    using memory_space = typename base_type::memory_space;
    //! Communication data type.
    using data_type = typename base_type::data_type;
    //! Communication buffer type.
    using buffer_type = typename base_type::buffer_type;

    /*!
      \param halo The Halo to be used for the gather.

      \param slice The slice on which to perform the gather. The slice should
      have a size equivalent to halo.numGhost() + halo.numLocal(). The locally
      owned elements are expected to appear first (i.e. in the first
      halo.numLocal() elements) and the ghosted elements are expected to appear
      second (i.e. in the next halo.numGhost() elements()).

      \param overallocation An optional factor to keep extra space in the
      buffers to avoid frequent resizing.
    */
    Scatter( HaloType halo, SliceType slice, const double overallocation = 1.0 )
        : base_type( halo, slice, overallocation )
    {
        reserve( _comm_plan, slice );
    }

    //! Total scatter send size for this rank.
    auto totalSend() { return _comm_plan.totalNumImport(); }
    //! Total scatter receive size for this rank.
    auto totalReceive() { return _comm_plan.totalNumExport(); }
    //! Total gather send size for this rank.
    auto totalSend( const HaloType& halo ) { return halo.totalNumImport(); }
    //! Total gather receive size for this rank.
    auto totalReceive( const HaloType& halo ) { return halo.totalNumExport(); }

    /*!
      \brief Perform the scatter operation.
    */
    void apply() override { applyImpl( execution_space{}, commspace_type{} ); }
<<<<<<< HEAD

    template <class ExecutionSpace, class CommSpaceType>
    std::enable_if_t<std::is_same<CommSpaceType, CommSpace::Mpi>::value, void>
        applyImpl( ExecutionSpace, CommSpaceType );

    template <class ExecutionSpace, class CommSpaceType>
    std::enable_if_t<
        std::is_same<CommSpaceType, CommSpace::LocalityAware>::value, void>
        applyImpl( ExecutionSpace, CommSpaceType );
=======

    /*!
      \brief Vanilla Mpi implementation of the scatter operation.
    */
    template <class ExecutionSpace, class CommSpaceType>
    std::enable_if_t<std::is_same<CommSpaceType, Mpi>::value, void>
        applyImpl( ExecutionSpace, CommSpaceType );

    // Future: Add applyImpl that is enabled for other CommSpaceType types.
>>>>>>> d10f495c

    /*!
      \brief Reserve new buffers as needed and update the halo and slice data.
      Reallocation only occurs if there is not enough space in the buffers.

      \param halo The Halo to be used for the scatter.
      \param slice The slice on which to perform the scatter.
      \param overallocation An optional factor to keep extra space in the
      buffers to avoid frequent resizing.
    */
    void reserve( const HaloType& halo, const SliceType& slice,
                  const double overallocation )
    {
        if ( !haloCheckValidSize( halo, slice ) )
<<<<<<< HEAD
            throw std::runtime_error( "Cabana::scatter::reserve (AoSoAType): "
                                      "AoSoA is the wrong size for scatter!" );
=======
            throw std::runtime_error(
                "Cabana::Scatter::reserve: "
                "Slice is the wrong size for scatter! (Label: " +
                slice.label() + ")" );
>>>>>>> d10f495c

        this->reserveImpl( halo, slice, totalSend( halo ), totalReceive( halo ),
                           overallocation );
    }
    /*!
      \brief Reserve new buffers as needed and update the halo and slice data.

      \param halo The Halo to be used for the scatter.
      \param slice The slice on which to perform the scatter.
    */
    void reserve( const HaloType& halo, const SliceType& slice )
    {
        if ( !haloCheckValidSize( halo, slice ) )
<<<<<<< HEAD
            throw std::runtime_error( "Cabana::scatter::reserve (AoSoAType): "
                                      "AoSoA is the wrong size for scatter!" );
=======
            throw std::runtime_error(
                "Cabana::Scatter::reserve: "
                "Slice is the wrong size for scatter! (Label: " +
                slice.label() + ")" );
>>>>>>> d10f495c

        this->reserveImpl( halo, slice, totalSend( halo ),
                           totalReceive( halo ) );
    }

  private:
    using base_type::_comm_plan;
    using base_type::_recv_size;
    using base_type::_send_size;
};

} // end namespace Cabana

// Include communication backends from what is enabled in CMake.
#ifdef Cabana_ENABLE_MPI
#include <impl/Cabana_Halo_Mpi.hpp>
<<<<<<< HEAD

#ifdef Cabana_ENABLE_LOCALITY_AWARE
#include <impl/Cabana_Halo_LocalityAware.hpp>
#endif // LOCALITYAWARE
=======
>>>>>>> d10f495c
#endif // Enable MPI

namespace Cabana
{

<<<<<<< HEAD
//---------------------------------------------------------------------------//
/*!
  \brief Create the gather.

  \param halo The halo to use for the gather.
  \param data The data on which to perform the gather. The slice should have a
  size equivalent to halo.numGhost() + halo.numLocal(). The locally owned
  elements are expected to appear first (i.e. in the first halo.numLocal()
  elements) and the ghosted elements are expected to appear second (i.e. in the
  next halo.numGhost() elements()).
  \param overallocation An optional factor to keep extra space in the buffers to
  avoid frequent resizing.
  \return Gather
*/
template <class HaloType, class ParticleDataType>
auto createGather( const HaloType& halo, const ParticleDataType& data,
                   const double overallocation = 1.0 )
{
    return Gather<HaloType, ParticleDataType>( halo, data, overallocation );
}

//---------------------------------------------------------------------------//
/*!
  \brief Synchronously gather data from the local decomposition to the
  ghosts using the halo forward communication plan. Slice version. This is a
  uniquely-owned to multiply-owned communication.

  \note This routine allocates send and receive buffers internally. This is
  often not performant due to frequent buffer reallocations - consider creating
  and reusing Gather instead.

  \param halo The halo to use for the gather.

  \param data The data on which to perform the gather. The slice should
  have a size equivalent to halo.numGhost() + halo.numLocal(). The locally
  owned elements are expected to appear first (i.e. in the first
  halo.numLocal() elements) and the ghosted elements are expected to appear
  second (i.e. in the next halo.numGhost() elements()).
*/
template <class HaloType, class ParticleDataType>
void gather( const HaloType& halo, ParticleDataType& data )
{
    auto gather = createGather( halo, data );
    gather.apply();
}

=======
>>>>>>> d10f495c
/*!
  \brief Create the scatter.

  \param halo The halo to use for the scatter.
  \param slice The slice on which to perform the scatter. The slice should have
  a size equivalent to halo.numGhost() + halo.numLocal(). The locally owned
  elements are expected to appear first (i.e. in the first halo.numLocal()
  elements) and the ghosted elements are expected to appear second (i.e. in the
  next halo.numGhost() elements()).
  \param overallocation An optional factor to keep extra space in the buffers to
  avoid frequent resizing.
  \return Scatter
*/
template <class HaloType, class SliceType>
auto createScatter( const HaloType& halo, const SliceType& slice,
                    const double overallocation = 1.0,
                    typename std::enable_if<( is_halo<HaloType>::value &&
                                              is_slice<SliceType>::value ),
                                            int>::type* = 0 )
{
    return Scatter<HaloType, SliceType>( halo, slice, overallocation );
}

//---------------------------------------------------------------------------//
/*!
  \brief Synchronously scatter data from the ghosts to the local decomposition
  of a slice using the halo reverse communication plan. This is a
  multiply-owned to uniquely owned communication.

  \note This routine allocates send and receive buffers internally. This is
  often not performant due to frequent buffer reallocations - consider creating
  and reusing Gather instead.

  \param halo The halo to use for the scatter.

  \param slice The Slice on which to perform the scatter. The Slice should have
  a size equivalent to halo.numGhost() + halo.numLocal(). The locally owned
  elements are expected to appear first (i.e. in the first halo.numLocal()
  elements) and the ghosted elements are expected to appear second (i.e. in
  the next halo.numGhost() elements()).
*/
template <class HaloType, class SliceType>
void scatter( const HaloType& halo, SliceType& slice,
              typename std::enable_if<( is_halo<HaloType>::value &&
                                        is_slice<SliceType>::value ),
                                      int>::type* = 0 )
{
    auto scatter = createScatter( halo, slice );
    scatter.apply();
}

//---------------------------------------------------------------------------//

} // end namespace Cabana

#endif // end CABANA_HALO_HPP<|MERGE_RESOLUTION|>--- conflicted
+++ resolved
@@ -56,20 +56,12 @@
   of the forward communication plan (the gather).
 */
 template <class MemorySpace, class BuildType = Export,
-<<<<<<< HEAD
-          class CommSpace = CommSpace::Mpi>
-class Halo : public CommunicationPlan<MemorySpace, CommSpace>
-{
-  public:
-    using commspace_type = CommSpace;
-=======
           class CommSpaceType = Mpi>
 class Halo : public CommunicationPlan<MemorySpace, CommSpaceType>
 {
   public:
     //! Communication space type.
     using commspace_type = CommSpaceType;
->>>>>>> d10f495c
 
     /*!
       \brief Neighbor and export rank constructor. Use this when you don't know
@@ -116,22 +108,9 @@
     Halo( MPI_Comm comm, const std::size_t num_local,
           const IdViewType& element_ids, const RankViewType& element_ranks,
           const std::vector<int>& neighbor_ranks )
-<<<<<<< HEAD
-        : CommunicationPlan<MemorySpace, CommSpace>( comm )
-        , _num_local( num_local )
-    {
-        if ( element_ids.size() != element_ranks.size() )
-            throw std::runtime_error( "Cabana::Halo (export): ids and ranks "
-                                      "views are different sizes!" );
-
-        auto neighbor_ids = this->createFromTopology(
-            BuildType(), element_ranks, neighbor_ranks );
-        this->createExportSteering( neighbor_ids, element_ranks, element_ids );
-=======
         : CommunicationPlan<MemorySpace, CommSpaceType>( comm )
     {
         build( num_local, element_ids, element_ranks, neighbor_ranks );
->>>>>>> d10f495c
     }
 
     /*!
@@ -257,20 +236,6 @@
       Cabana slice in the same memory space as the communication plan.
     */
     template <class IdViewType, class RankViewType, typename T = BuildType,
-<<<<<<< HEAD
-              std::enable_if_t<std::is_same<T, Export>::value, int> = 0>
-    Halo( MPI_Comm comm, const std::size_t num_local,
-          const IdViewType& element_ids, const RankViewType& element_ranks )
-        : CommunicationPlan<MemorySpace, CommSpace>( comm )
-        , _num_local( num_local )
-    {
-        if ( element_ids.size() != element_ranks.size() )
-            throw std::runtime_error( "Cabana::Halo (import): ids and ranks "
-                                      "views are different sizes!" );
-
-        auto neighbor_ids =
-            this->createFromNoTopology( BuildType(), element_ranks );
-=======
               std::enable_if_t<std::is_same<T, Import>::value, int> = 0>
     Halo( MPI_Comm comm, const std::size_t num_local,
           const IdViewType& element_ids, const RankViewType& element_ranks )
@@ -297,63 +262,10 @@
 
         auto neighbor_ids = this->createWithTopology(
             BuildType(), element_ranks, neighbor_ranks );
->>>>>>> d10f495c
         this->createExportSteering( neighbor_ids, element_ranks, element_ids );
     }
 
     /*!
-<<<<<<< HEAD
-      \brief Neighbor and import rank constructor. Use this when you don't know
-      who you will sending to - only who you are receiving from, but you already
-      know which ranks neighbor each other (i.e. every rank already knows who
-      they will be exporting to and receiving from) as it will be more
-      efficient. In this case you already know the topology of the
-      point-to-point communication but not how much data to send and receive
-      from the neighbors.
-
-      \tparam IdViewType The container type for the export element ids. This
-      container type can be either a Kokkos View or a Cabana Slice.
-
-      \tparam RankViewType The container type for the export element
-      ranks. This container type can be either a Kokkos View or a Cabana
-      Slice.
-
-      \tparam BuildType must be Cabana::Import
-
-      \param comm The MPI communicator over which the halo is defined.
-
-      \param num_local The number of locally-owned elements on this rank.
-
-      \param element_ids The local ids of the elements that will be
-      imported from other ranks to be used as ghosts. Element ids may be
-      repeated in this list if they are sent to multiple destinations. Must be
-      the same length as element_ranks. The input is expected to be a
-      Kokkos view or Cabana slice in the same memory space as the
-      communication plan.
-
-      \param element_ranks The ranks from which we will import each element
-      in element_ids. In this case each rank must be one of the
-      neighbor ranks. Must be the same length as element_ids. A rank is
-      allowed to send to itself. The input is expected to be a Kokkos view or
-      Cabana slice in the same memory space as the communication plan.
-
-      \param neighbor_ranks List of ranks this rank will send to and receive
-      from. This list can include the calling rank. This is effectively a
-      description of the topology of the point-to-point communication
-      plan. The elements in this list must be unique.
-
-      \note Calling this function completely updates the state of this object
-      and invalidates the previous state.
-    */
-    template <class IdViewType, class RankViewType, typename T = BuildType,
-              std::enable_if_t<std::is_same<T, Import>::value, int> = 0>
-    Halo( MPI_Comm comm, const std::size_t num_local,
-          const IdViewType& element_ids, const RankViewType& element_ranks,
-          const std::vector<int>& neighbor_ranks )
-        : CommunicationPlan<MemorySpace, CommSpace>( comm )
-        , _num_local( num_local )
-    {
-=======
       \brief Export rank (re)build interface.
 
       See corresponding Halo constructor for detail.
@@ -385,16 +297,11 @@
                 const std::vector<int>& neighbor_ranks )
     {
         _num_local = num_local;
->>>>>>> d10f495c
         if ( element_ids.size() != element_ranks.size() )
             throw std::runtime_error( "Cabana::Halo (import): ids and ranks "
                                       "views are different sizes!" );
 
-<<<<<<< HEAD
-        auto neighbor_ids_ranks_indices = this->createFromTopology(
-=======
         auto neighbor_ids_ranks_indices = this->createWithTopology(
->>>>>>> d10f495c
             BuildType(), element_ranks, element_ids, neighbor_ranks );
         this->createExportSteering( std::get<0>( neighbor_ids_ranks_indices ),
                                     std::get<1>( neighbor_ids_ranks_indices ),
@@ -402,53 +309,6 @@
     }
 
     /*!
-<<<<<<< HEAD
-      \brief Import rank constructor. Use this when you don't know which ranks
-      neighbor each other. (i.e. every rank already knows who they will be
-      exporting to and receiving from)
-
-      \tparam IdViewType The container type for the export element ids. This
-      container type can be either a Kokkos View or a Cabana Slice.
-
-      \tparam RankViewType The container type for the export element
-      ranks. This container type can be either a Kokkos View or a Cabana
-      Slice.
-
-      \tparam BuildType must be Cabana::Import
-
-      \param comm The MPI communicator over which the halo is defined.
-
-      \param num_local The number of locally-owned elements on this rank.
-
-      \param element_ids The local ids of the elements that will be
-      imported from other ranks to be used as ghosts. Element ids may be
-      repeated in this list if they are sent to multiple destinations. Must be
-      the same length as element_ranks. The input is expected to be a
-      Kokkos view or Cabana slice in the same memory space as the
-      communication plan.
-
-      \param element_ranks The ranks from which we will import each element
-      in element_ids. In this case each rank must be one of the
-      neighbor ranks. Must be the same length as element_ids. A rank is
-      allowed to send to itself. The input is expected to be a Kokkos view or
-      Cabana slice in the same memory space as the communication plan.
-
-      \param neighbor_ranks List of ranks this rank will send to and receive
-      from. This list can include the calling rank. This is effectively a
-      description of the topology of the point-to-point communication
-      plan. The elements in this list must be unique.
-
-      \note Calling this function completely updates the state of this object
-      and invalidates the previous state.
-    */
-    template <class IdViewType, class RankViewType, typename T = BuildType,
-              std::enable_if_t<std::is_same<T, Import>::value, int> = 0>
-    Halo( MPI_Comm comm, const std::size_t num_local,
-          const IdViewType& element_ids, const RankViewType& element_ranks )
-        : CommunicationPlan<MemorySpace, CommSpace>( comm )
-        , _num_local( num_local )
-    {
-=======
       \brief Import rank (re)build interface.
 
       See corresponding Halo constructor for detail.
@@ -459,16 +319,11 @@
                 const RankViewType& element_ranks )
     {
         _num_local = num_local;
->>>>>>> d10f495c
         if ( element_ids.size() != element_ranks.size() )
             throw std::runtime_error( "Cabana::Halo (import): ids and ranks "
                                       "views are different sizes!" );
 
-<<<<<<< HEAD
-        auto neighbor_ids_ranks_indices = this->createFromNoTopology(
-=======
         auto neighbor_ids_ranks_indices = this->createWithoutTopology(
->>>>>>> d10f495c
             BuildType(), element_ranks, element_ids );
         this->createExportSteering( std::get<0>( neighbor_ids_ranks_indices ),
                                     std::get<1>( neighbor_ids_ranks_indices ),
@@ -502,13 +357,8 @@
 {
 };
 
-<<<<<<< HEAD
-template <typename MemorySpace, typename BuildType, typename CommSpace>
-struct is_halo_impl<Halo<MemorySpace, BuildType, CommSpace>>
-=======
 template <typename MemorySpace, typename BuildType, typename CommSpaceType>
 struct is_halo_impl<Halo<MemorySpace, BuildType, CommSpaceType>>
->>>>>>> d10f495c
     : public std::true_type
 {
 };
@@ -610,17 +460,6 @@
     \brief Perform the gather operation.
     */
     void apply() override { applyImpl( execution_space{}, commspace_type{} ); }
-<<<<<<< HEAD
-
-    template <class ExecutionSpace, class CommSpaceType>
-    std::enable_if_t<std::is_same<CommSpaceType, CommSpace::Mpi>::value, void>
-        applyImpl( ExecutionSpace, CommSpaceType );
-
-    template <class ExecutionSpace, class CommSpaceType>
-    std::enable_if_t<
-        std::is_same<CommSpaceType, CommSpace::LocalityAware>::value, void>
-        applyImpl( ExecutionSpace, CommSpaceType );
-=======
 
     /*!
       \brief Vanilla Mpi implementation of the gather operation.
@@ -630,7 +469,6 @@
         applyImpl( ExecutionSpace, CommSpaceType );
 
     // Future: Add applyImpl that is enabled for other CommSpaceType types.
->>>>>>> d10f495c
 
     /*!
       \brief Reserve new buffers as needed and update the halo and AoSoA data.
@@ -641,15 +479,10 @@
     void reserve( const HaloType& halo, AoSoAType& aosoa )
     {
         if ( !haloCheckValidSize( halo, aosoa ) )
-<<<<<<< HEAD
-            throw std::runtime_error( "Cabana::gather:reserve (AoSoAType): "
-                                      "AoSoA is the wrong size for gather!" );
-=======
             throw std::runtime_error(
                 "Cabana::Gather:reserve: "
                 "AoSoA is the wrong size for gather! (Label: " +
                 aosoa.label() + ")" );
->>>>>>> d10f495c
 
         this->reserveImpl( halo, aosoa, totalSend( halo ),
                            totalReceive( halo ) );
@@ -666,15 +499,10 @@
                   const double overallocation )
     {
         if ( !haloCheckValidSize( halo, aosoa ) )
-<<<<<<< HEAD
-            throw std::runtime_error( "Cabana::gather:reserve (AoSoAType): "
-                                      "AoSoA is the wrong size for gather!" );
-=======
             throw std::runtime_error(
                 "Cabana::Gather:reserve: "
                 "AoSoA is the wrong size for gather! (Label: " +
                 aosoa.label() + ")" );
->>>>>>> d10f495c
 
         this->reserveImpl( halo, aosoa, totalSend( halo ), totalReceive( halo ),
                            overallocation );
@@ -755,16 +583,6 @@
     */
     void apply() override { applyImpl( execution_space{}, commspace_type{} ); }
 
-<<<<<<< HEAD
-    template <class ExecutionSpace, class CommSpaceType>
-    std::enable_if_t<std::is_same<CommSpaceType, CommSpace::Mpi>::value, void>
-        applyImpl( ExecutionSpace, CommSpaceType );
-
-    template <class ExecutionSpace, class CommSpaceType>
-    std::enable_if_t<
-        std::is_same<CommSpaceType, CommSpace::LocalityAware>::value, void>
-        applyImpl( ExecutionSpace, CommSpaceType );
-=======
     /*!
       \brief Vanilla Mpi implementation of the gather operation.
     */
@@ -773,7 +591,6 @@
         applyImpl( ExecutionSpace, CommSpaceType );
 
     // Future: Add applyImpl that is enabled for other CommSpaceType types.
->>>>>>> d10f495c
 
     /*!
       \brief Reserve new buffers as needed and update the halo and slice data.
@@ -787,12 +604,6 @@
                   const double overallocation )
     {
         if ( !haloCheckValidSize( halo, slice ) )
-<<<<<<< HEAD
-            throw std::runtime_error( "Cabana::gather:reserve (SliceType): "
-                                      "AoSoA is the wrong size for gather!" );
-
-        this->reserveImpl( halo, slice, totalSend(), totalReceive(),
-=======
             throw std::runtime_error(
                 "Cabana::Gather:reserve: "
                 "Slice is the wrong size for gather! (Label: " +
@@ -801,7 +612,6 @@
         // Cannot use totalSend(), totalReceive() because it may be inconsistent
         // with the new plan.
         this->reserveImpl( halo, slice, totalSend( halo ), totalReceive( halo ),
->>>>>>> d10f495c
                            overallocation );
     }
     /*!
@@ -813,15 +623,10 @@
     void reserve( const HaloType& halo, const SliceType& slice )
     {
         if ( !haloCheckValidSize( halo, slice ) )
-<<<<<<< HEAD
-            throw std::runtime_error( "Cabana::gather:reserve (SliceType): "
-                                      "AoSoA is the wrong size for gather!" );
-=======
             throw std::runtime_error(
                 "Cabana::Gather:reserve: "
                 "Slice is the wrong size for gather! (Label: " +
                 slice.label() + ")" );
->>>>>>> d10f495c
 
         this->reserveImpl( halo, slice, totalSend( halo ),
                            totalReceive( halo ) );
@@ -857,10 +662,6 @@
   public:
     static_assert( is_halo<HaloType>::value, "" );
 
-<<<<<<< HEAD
-  public:
-=======
->>>>>>> d10f495c
     //! Communication space type.
     using commspace_type = typename HaloType::commspace_type;
     //! Base type.
@@ -909,17 +710,6 @@
       \brief Perform the scatter operation.
     */
     void apply() override { applyImpl( execution_space{}, commspace_type{} ); }
-<<<<<<< HEAD
-
-    template <class ExecutionSpace, class CommSpaceType>
-    std::enable_if_t<std::is_same<CommSpaceType, CommSpace::Mpi>::value, void>
-        applyImpl( ExecutionSpace, CommSpaceType );
-
-    template <class ExecutionSpace, class CommSpaceType>
-    std::enable_if_t<
-        std::is_same<CommSpaceType, CommSpace::LocalityAware>::value, void>
-        applyImpl( ExecutionSpace, CommSpaceType );
-=======
 
     /*!
       \brief Vanilla Mpi implementation of the scatter operation.
@@ -929,7 +719,6 @@
         applyImpl( ExecutionSpace, CommSpaceType );
 
     // Future: Add applyImpl that is enabled for other CommSpaceType types.
->>>>>>> d10f495c
 
     /*!
       \brief Reserve new buffers as needed and update the halo and slice data.
@@ -944,15 +733,10 @@
                   const double overallocation )
     {
         if ( !haloCheckValidSize( halo, slice ) )
-<<<<<<< HEAD
-            throw std::runtime_error( "Cabana::scatter::reserve (AoSoAType): "
-                                      "AoSoA is the wrong size for scatter!" );
-=======
             throw std::runtime_error(
                 "Cabana::Scatter::reserve: "
                 "Slice is the wrong size for scatter! (Label: " +
                 slice.label() + ")" );
->>>>>>> d10f495c
 
         this->reserveImpl( halo, slice, totalSend( halo ), totalReceive( halo ),
                            overallocation );
@@ -966,15 +750,10 @@
     void reserve( const HaloType& halo, const SliceType& slice )
     {
         if ( !haloCheckValidSize( halo, slice ) )
-<<<<<<< HEAD
-            throw std::runtime_error( "Cabana::scatter::reserve (AoSoAType): "
-                                      "AoSoA is the wrong size for scatter!" );
-=======
             throw std::runtime_error(
                 "Cabana::Scatter::reserve: "
                 "Slice is the wrong size for scatter! (Label: " +
                 slice.label() + ")" );
->>>>>>> d10f495c
 
         this->reserveImpl( halo, slice, totalSend( halo ),
                            totalReceive( halo ) );
@@ -991,67 +770,11 @@
 // Include communication backends from what is enabled in CMake.
 #ifdef Cabana_ENABLE_MPI
 #include <impl/Cabana_Halo_Mpi.hpp>
-<<<<<<< HEAD
-
-#ifdef Cabana_ENABLE_LOCALITY_AWARE
-#include <impl/Cabana_Halo_LocalityAware.hpp>
-#endif // LOCALITYAWARE
-=======
->>>>>>> d10f495c
 #endif // Enable MPI
 
 namespace Cabana
 {
 
-<<<<<<< HEAD
-//---------------------------------------------------------------------------//
-/*!
-  \brief Create the gather.
-
-  \param halo The halo to use for the gather.
-  \param data The data on which to perform the gather. The slice should have a
-  size equivalent to halo.numGhost() + halo.numLocal(). The locally owned
-  elements are expected to appear first (i.e. in the first halo.numLocal()
-  elements) and the ghosted elements are expected to appear second (i.e. in the
-  next halo.numGhost() elements()).
-  \param overallocation An optional factor to keep extra space in the buffers to
-  avoid frequent resizing.
-  \return Gather
-*/
-template <class HaloType, class ParticleDataType>
-auto createGather( const HaloType& halo, const ParticleDataType& data,
-                   const double overallocation = 1.0 )
-{
-    return Gather<HaloType, ParticleDataType>( halo, data, overallocation );
-}
-
-//---------------------------------------------------------------------------//
-/*!
-  \brief Synchronously gather data from the local decomposition to the
-  ghosts using the halo forward communication plan. Slice version. This is a
-  uniquely-owned to multiply-owned communication.
-
-  \note This routine allocates send and receive buffers internally. This is
-  often not performant due to frequent buffer reallocations - consider creating
-  and reusing Gather instead.
-
-  \param halo The halo to use for the gather.
-
-  \param data The data on which to perform the gather. The slice should
-  have a size equivalent to halo.numGhost() + halo.numLocal(). The locally
-  owned elements are expected to appear first (i.e. in the first
-  halo.numLocal() elements) and the ghosted elements are expected to appear
-  second (i.e. in the next halo.numGhost() elements()).
-*/
-template <class HaloType, class ParticleDataType>
-void gather( const HaloType& halo, ParticleDataType& data )
-{
-    auto gather = createGather( halo, data );
-    gather.apply();
-}
-
-=======
->>>>>>> d10f495c
 /*!
   \brief Create the scatter.
 
