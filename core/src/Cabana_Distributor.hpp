/****************************************************************************
 * Copyright (c) 2018-2023 by the Cabana authors                            *
 * All rights reserved.                                                     *
 *                                                                          *
 * This file is part of the Cabana library. Cabana is distributed under a   *
 * BSD 3-clause license. For the licensing terms see the LICENSE file in    *
 * the top-level directory.                                                 *
 *                                                                          *
 * SPDX-License-Identifier: BSD-3-Clause                                    *
 ****************************************************************************/

/*!
  \file Cabana_Distributor.hpp
  \brief Multi-node particle redistribution
*/
#ifndef CABANA_DISTRIBUTOR_HPP
#define CABANA_DISTRIBUTOR_HPP

#include <Cabana_AoSoA.hpp>
#include <Cabana_CommunicationPlanBase.hpp>
#include <Cabana_Slice.hpp>

#include <Kokkos_Core.hpp>
#include <Kokkos_Profiling_ScopedRegion.hpp>

#include <mpi.h>

#include <exception>
#include <vector>

namespace Cabana
{
//---------------------------------------------------------------------------//
/*!
  \brief A communication plan for migrating data from one uniquely-owned
  decomposition to another uniquely owned decomposition.

  \tparam MemorySpace Kokkos memory space in which data for this class will be
  allocated.

  The Distributor allows data to be migrated to an entirely new
  decomposition. Only uniquely-owned decompositions are handled (i.e. each
  local element in the source rank has a single unique destination rank).

  Some nomenclature:

  Export - the data we uniquely own that we will be sending to other ranks.

  Import - the data we uniquely own that we will be receiving from other
  ranks.

  \note We can migrate data to the same rank. In this case a copy will occur
  instead of communication.

  \note To get the number of elements this rank will be receiving from
  migration in the forward communication plan, call totalNumImport() on the
  distributor. This will be needed when in-place migration is not used and a
  user must allocate their own destination data structure.

*/
<<<<<<< HEAD
template <class MemorySpace, class CommSpace = CommSpace::Mpi>
class Distributor : public CommunicationPlan<MemorySpace, CommSpace>
=======
template <class MemorySpace, class CommSpaceType = Mpi>
class Distributor : public CommunicationPlan<MemorySpace, CommSpaceType>
>>>>>>> d10f495c
{
  public:
    //! Communication space
    using commspace_type = CommSpaceType;

    /*!
      \brief Topology and export rank constructor. Use this when you already
      know which ranks neighbor each other (i.e. every rank already knows who
      they will be sending and receiving from) as it will be more
      efficient. In this case you already know the topology of the
      point-to-point communication but not how much data to send to and
      receive from the neighbors.

      \tparam ViewType The container type for the export element ranks. This
      container type can be either a Kokkos View or a Cabana Slice.

      \param comm The MPI communicator over which the distributor is defined.

      \param element_export_ranks The destination rank in the target
      decomposition of each locally owned element in the source
      decomposition. Each element will have one unique destination to which it
      will be exported. This export rank may be any one of the listed neighbor
      ranks which can include the calling rank. An export rank of -1 will
      signal that this element is *not* to be exported and will be ignored in
      the data migration. The input is expected to be a Kokkos view or Cabana
      slice in the same memory space as the distributor.

      \param neighbor_ranks List of ranks this rank will send to and receive
      from. This list can include the calling rank. This is effectively a
      description of the topology of the point-to-point communication
      plan. The elements in this list must be unique.

      \note For elements that you do not wish to export, use an export rank of
      -1 to signal that this element is *not* to be exported and will be
      ignored in the data migration. In other words, this element will be
      *completely* removed in the new decomposition. If the data is staying on
      this rank, just use this rank as the export destination and the data
      will be efficiently migrated.
    */
    template <class ViewType>
    Distributor( MPI_Comm comm, const ViewType& element_export_ranks,
                 const std::vector<int>& neighbor_ranks )
<<<<<<< HEAD
        : CommunicationPlan<MemorySpace, CommSpace>( comm )
    {
        auto neighbor_ids = this->createFromTopology(
=======
        : CommunicationPlan<MemorySpace, CommSpaceType>( comm )
    {
        auto neighbor_ids = this->createWithTopology(
>>>>>>> d10f495c
            Export(), element_export_ranks, neighbor_ranks );
        this->createExportSteering( neighbor_ids, element_export_ranks );
    }

    /*!
      \brief Export rank constructor. Use this when you don't know who you
      will be receiving from - only who you are sending to. This is less
      efficient than if we already knew who our neighbors were because we have
      to determine the topology of the point-to-point communication first.

      \tparam ViewType The container type for the export element ranks. This
      container type can be either a Kokkos View or a Cabana Slice.

      \param comm The MPI communicator over which the distributor is defined.

      \param element_export_ranks The destination rank in the target
      decomposition of each locally owned element in the source
      decomposition. Each element will have one unique destination to which it
      will be exported. This export rank may any one of the listed neighbor
      ranks which can include the calling rank. An export rank of -1 will
      signal that this element is *not* to be exported and will be ignored in
      the data migration. The input is expected to be a Kokkos view or Cabana
      slice in the same memory space as the distributor.

      \note For elements that you do not wish to export, use an export rank of
      -1 to signal that this element is *not* to be exported and will be
      ignored in the data migration. In other words, this element will be
      *completely* removed in the new decomposition. If the data is staying on
      this rank, just use this rank as the export destination and the data
      will be efficiently migrated.
    */
    template <class ViewType>
    Distributor( MPI_Comm comm, const ViewType& element_export_ranks )
<<<<<<< HEAD
        : CommunicationPlan<MemorySpace, CommSpace>( comm )
    {
        auto neighbor_ids =
            this->createFromNoTopology( Export(), element_export_ranks );
=======
        : CommunicationPlan<MemorySpace, CommSpaceType>( comm )
    {
        auto neighbor_ids =
            this->createWithoutTopology( Export(), element_export_ranks );
>>>>>>> d10f495c
        this->createExportSteering( neighbor_ids, element_export_ranks );
    }
};

//---------------------------------------------------------------------------//
//! \cond Impl
template <typename>
struct is_distributor_impl : public std::false_type
{
};

<<<<<<< HEAD
template <typename MemorySpace, typename CommSpace>
struct is_distributor_impl<Distributor<MemorySpace, CommSpace>>
=======
template <typename MemorySpace, typename CommSpaceType>
struct is_distributor_impl<Distributor<MemorySpace, CommSpaceType>>
>>>>>>> d10f495c
    : public std::true_type
{
};
//! \endcond

//! Distributor static type checker.
template <class T>
struct is_distributor
    : public is_distributor_impl<typename std::remove_cv<T>::type>::type
{
};

} // end namespace Cabana
<<<<<<< HEAD

// Include communication backends from what is enabled in CMake.
#ifdef Cabana_ENABLE_MPI
#include <impl/Cabana_Migrate_Mpi.hpp>

#ifdef Cabana_ENABLE_LOCALITY_AWARE
#include <impl/Cabana_Migrate_LocalityAware.hpp>
#endif // LOCALITYAWARE
#endif // Enable MPI

=======

// Include communication backends from what is enabled in CMake.
#ifdef Cabana_ENABLE_MPI
#include <impl/Cabana_Migrate_Mpi.hpp>
#endif // Enable MPI

>>>>>>> d10f495c
namespace Cabana
{

//---------------------------------------------------------------------------//
/*!
  \brief Synchronously migrate data between two different decompositions using
  the distributor forward communication plan. Multiple
  AoSoA version.

  Migrate moves all data to a new distribution that is uniquely owned - each
  element will only have a single destination rank.

  \tparam ExecutionSpace Kokkos execution space.
  \tparam Distributor_t Distributor type - must be a distributor.
  \tparam AoSoA_t AoSoA type - must be an AoSoA.

  \param exec_space Kokkos execution space.
  \param distributor The distributor to use for the migration.
  \param src The AoSoA containing the data to be migrated. Must have the same
  number of elements as the inputs used to construct the distributor.
  \param dst The AoSoA to which the migrated data will be written. Must be the
  same size as the number of imports given by the distributor on this
  rank. Call totalNumImport() on the distributor to get this size value.
*/
template <class ExecutionSpace, class MemorySpace, class CommSpace,
          class AoSoA_t>
void migrate(
    ExecutionSpace exec_space,
    const Distributor<MemorySpace, CommSpace>& distributor, const AoSoA_t& src,
    AoSoA_t& dst,
    typename std::enable_if<
        ( is_distributor<Distributor<MemorySpace, CommSpace>>::value &&
          is_aosoa<AoSoA_t>::value ),
        int>::type* = 0 )
{
    // Check that src and dst are the right size.
    if ( src.size() != distributor.exportSize() )
<<<<<<< HEAD
        throw std::runtime_error( "Cabana::migrate (Distributor): Source is "
                                  "the wrong size for migration!" );
    if ( dst.size() != distributor.totalNumImport() )
        throw std::runtime_error( "Cabana::migrate (Distributor): Destination "
                                  "is the wrong size for migration!" );

    // Move the data.
    Impl::migrateData( CommSpace(), exec_space, distributor, src, dst );
=======
        throw std::runtime_error( "Cabana::migrate: Source is "
                                  "the wrong size for migration! (Label: " +
                                  src.label() + ")" );
    if ( dst.size() != distributor.totalNumImport() )
        throw std::runtime_error( "Cabana::migrate: Destination "
                                  "is the wrong size for migration! (Label: " +
                                  dst.label() + ")" );

    // Move the data.
    Impl::migrateData( typename Distributor_t::commspace_type(), exec_space,
                       distributor, src, dst );
>>>>>>> d10f495c
}

/*!
  \brief Synchronously migrate data between two different decompositions using
  the distributor forward communication plan. Multiple AoSoA version.

  Migrate moves all data to a new distribution that is uniquely owned - each
  element will only have a single destination rank.

  \tparam Distributor_t Distributor type - must be a distributor.
  \tparam AoSoA_t AoSoA type - must be an AoSoA.

  \param distributor The distributor to use for the migration.
  \param src The AoSoA containing the data to be migrated. Must have the same
  number of elements as the inputs used to construct the distributor.
  \param dst The AoSoA to which the migrated data will be written. Must be the
  same size as the number of imports given by the distributor on this
  rank. Call totalNumImport() on the distributor to get this size value.
*/
template <class Distributor_t, class AoSoA_t>
void migrate( const Distributor_t& distributor, const AoSoA_t& src,
              AoSoA_t& dst,
              typename std::enable_if<( is_distributor<Distributor_t>::value &&
                                        is_aosoa<AoSoA_t>::value ),
                                      int>::type* = 0 )
{
    migrate( typename Distributor_t::execution_space{}, distributor, src, dst );
}

//---------------------------------------------------------------------------//
/*!
  \brief Synchronously migrate data between two different decompositions using
  the distributor forward communication plan. Single AoSoA version that will
  resize in-place. Note that resizing does not necessarily allocate more
  memory. The AoSoA memory will only increase if not enough has already been
  reserved/allocated for the needed number of elements.

  Migrate moves all data to a new distribution that is uniquely owned - each
  element will only have a single destination rank.

  \tparam ExecutionSpace Kokkos execution space.
  \tparam Distributor_t Distributor type - must be a distributor.
  \tparam AoSoA_t AoSoA type - must be an AoSoA.

  \param exec_space Kokkos execution space.
  \param distributor The distributor to use for the migration.
  \param aosoa The AoSoA containing the data to be migrated. Upon input, must
  have the same number of elements as the inputs used to construct the
  distributor. At output, it will be the same size as th enumber of import
  elements on this rank provided by the distributor. Before using this
  function, consider reserving enough memory in the data structure so
  reallocating is not necessary.
*/
template <class ExecutionSpace, class MemorySpace, class CommSpace,
          class AoSoA_t>
void migrate(
    ExecutionSpace exec_space,
    const Distributor<MemorySpace, CommSpace>& distributor, AoSoA_t& aosoa,
    typename std::enable_if<( is_aosoa<AoSoA_t>::value ), int>::type* = 0 )
{
    // Check that the AoSoA is the right size.
    if ( aosoa.size() != distributor.exportSize() )
        throw std::runtime_error(
            "Cabana::migrate (in-place): "
            "AoSoA is the wrong size for migration! (Label: " +
            aosoa.label() + ")" );

    // Determine if the source of destination decomposition has more data on
    // this rank.
    bool dst_is_bigger =
        ( distributor.totalNumImport() > distributor.exportSize() );

    // If the destination decomposition is bigger than the source
    // decomposition resize now so we have enough space to do the operation.
    if ( dst_is_bigger )
        aosoa.resize( distributor.totalNumImport() );

    // Move the data.
<<<<<<< HEAD
    Impl::migrateData( CommSpace(), exec_space, distributor, aosoa, aosoa );
=======
    Impl::migrateData( typename Distributor_t::commspace_type(), exec_space,
                       distributor, aosoa, aosoa );
>>>>>>> d10f495c

    // If the destination decomposition is smaller than the source
    // decomposition resize after we have moved the data.
    if ( !dst_is_bigger )
        aosoa.resize( distributor.totalNumImport() );
}

/*!
  \brief Synchronously migrate data between two different decompositions using
  the distributor forward communication plan. Single AoSoA version that will
  resize in-place. Note that resizing does not necessarily allocate more
  memory. The AoSoA memory will only increase if not enough has already been
  reserved/allocated for the needed number of elements.

  Migrate moves all data to a new distribution that is uniquely owned - each
  element will only have a single destination rank.

  \tparam Distributor_t Distributor type - must be a distributor.
  \tparam AoSoA_t AoSoA type - must be an AoSoA.

  \param distributor The distributor to use for the migration.
  \param aosoa The AoSoA containing the data to be migrated. Upon input, must
  have the same number of elements as the inputs used to construct the
  distributor. At output, it will be the same size as th enumber of import
  elements on this rank provided by the distributor. Before using this
  function, consider reserving enough memory in the data structure so
  reallocating is not necessary.
*/
template <class Distributor_t, class AoSoA_t>
void migrate( const Distributor_t& distributor, AoSoA_t& aosoa,
              typename std::enable_if<( is_distributor<Distributor_t>::value &&
                                        is_aosoa<AoSoA_t>::value ),
                                      int>::type* = 0 )
{
    migrate( typename Distributor_t::execution_space{}, distributor, aosoa );
}

/*!
  \brief Synchronously migrate data between two different decompositions using
  the Distributor forward communication plan. Slice version. The user can do
  this in-place with the same slice but they will need to manage the resizing
  themselves as we can't resize slices.

  Migrate moves all data to a new distribution that is uniquely owned - each
  element will only have a single destination rank.

  \tparam Distributor_t Distributor type - must be a distributor.
  \tparam Slice_t Slice type - must be an Slice.

  \param distributor The distributor to use for the migration.
  \param src The slice containing the data to be migrated. Must have the same
  number of elements as the inputs used to construct the distributor.
  \param dst The slice to which the migrated data will be written. Must be the
  same size as the number of imports given by the distributor on this
  rank. Call totalNumImport() on the distributor to get this size value.
*/
<<<<<<< HEAD
template <class MemorySpace, class CommSpace, class Slice_t>
void migrate(
    const Distributor<MemorySpace, CommSpace>& distributor, const Slice_t& src,
    Slice_t& dst,
    typename std::enable_if<
        ( is_distributor<Distributor<MemorySpace, CommSpace>>::value &&
          is_slice<Slice_t>::value ),
        int>::type* = 0 )
=======
template <class Distributor_t, class Slice_t>
void migrate( const Distributor_t& distributor, const Slice_t& src,
              Slice_t& dst,
              typename std::enable_if<( is_distributor<Distributor_t>::value &&
                                        is_slice<Slice_t>::value ),
                                      int>::type* = 0 )
>>>>>>> d10f495c
{
    if ( src.size() != distributor.exportSize() )
<<<<<<< HEAD
        throw std::runtime_error(
            "Cabana::Migrate::migrate: Source slice is the "
            "wrong size for migration!" );

    Impl::migrateSlice(
        CommSpace(),
        typename Distributor<MemorySpace, CommSpace>::execution_space{},
        distributor, src, dst );
=======
        throw std::runtime_error( "Cabana::migrate: Source Slice is the wrong "
                                  "size for migration! (Label: " +
                                  src.label() + ")" );
    if ( dst.size() != distributor.totalNumImport() )
        throw std::runtime_error( "Cabana::migrate: Destination Slice is the "
                                  "wrong size for migration! (Label: " +
                                  dst.label() + ")" );

    Impl::migrateSlice( typename Distributor_t::commspace_type(),
                        typename Distributor_t::execution_space{}, distributor,
                        src, dst );
>>>>>>> d10f495c
}

//---------------------------------------------------------------------------//

} // end namespace Cabana

#endif // end CABANA_DISTRIBUTOR_HPP<|MERGE_RESOLUTION|>--- conflicted
+++ resolved
@@ -58,13 +58,8 @@
   user must allocate their own destination data structure.
 
 */
-<<<<<<< HEAD
-template <class MemorySpace, class CommSpace = CommSpace::Mpi>
-class Distributor : public CommunicationPlan<MemorySpace, CommSpace>
-=======
 template <class MemorySpace, class CommSpaceType = Mpi>
 class Distributor : public CommunicationPlan<MemorySpace, CommSpaceType>
->>>>>>> d10f495c
 {
   public:
     //! Communication space
@@ -107,15 +102,9 @@
     template <class ViewType>
     Distributor( MPI_Comm comm, const ViewType& element_export_ranks,
                  const std::vector<int>& neighbor_ranks )
-<<<<<<< HEAD
-        : CommunicationPlan<MemorySpace, CommSpace>( comm )
-    {
-        auto neighbor_ids = this->createFromTopology(
-=======
         : CommunicationPlan<MemorySpace, CommSpaceType>( comm )
     {
         auto neighbor_ids = this->createWithTopology(
->>>>>>> d10f495c
             Export(), element_export_ranks, neighbor_ranks );
         this->createExportSteering( neighbor_ids, element_export_ranks );
     }
@@ -149,17 +138,10 @@
     */
     template <class ViewType>
     Distributor( MPI_Comm comm, const ViewType& element_export_ranks )
-<<<<<<< HEAD
-        : CommunicationPlan<MemorySpace, CommSpace>( comm )
-    {
-        auto neighbor_ids =
-            this->createFromNoTopology( Export(), element_export_ranks );
-=======
         : CommunicationPlan<MemorySpace, CommSpaceType>( comm )
     {
         auto neighbor_ids =
             this->createWithoutTopology( Export(), element_export_ranks );
->>>>>>> d10f495c
         this->createExportSteering( neighbor_ids, element_export_ranks );
     }
 };
@@ -171,13 +153,8 @@
 {
 };
 
-<<<<<<< HEAD
-template <typename MemorySpace, typename CommSpace>
-struct is_distributor_impl<Distributor<MemorySpace, CommSpace>>
-=======
 template <typename MemorySpace, typename CommSpaceType>
 struct is_distributor_impl<Distributor<MemorySpace, CommSpaceType>>
->>>>>>> d10f495c
     : public std::true_type
 {
 };
@@ -191,25 +168,12 @@
 };
 
 } // end namespace Cabana
-<<<<<<< HEAD
-
-// Include communication backends from what is enabled in CMake.
-#ifdef Cabana_ENABLE_MPI
-#include <impl/Cabana_Migrate_Mpi.hpp>
-
-#ifdef Cabana_ENABLE_LOCALITY_AWARE
-#include <impl/Cabana_Migrate_LocalityAware.hpp>
-#endif // LOCALITYAWARE
-#endif // Enable MPI
-
-=======
 
 // Include communication backends from what is enabled in CMake.
 #ifdef Cabana_ENABLE_MPI
 #include <impl/Cabana_Migrate_Mpi.hpp>
 #endif // Enable MPI
 
->>>>>>> d10f495c
 namespace Cabana
 {
 
@@ -247,16 +211,6 @@
 {
     // Check that src and dst are the right size.
     if ( src.size() != distributor.exportSize() )
-<<<<<<< HEAD
-        throw std::runtime_error( "Cabana::migrate (Distributor): Source is "
-                                  "the wrong size for migration!" );
-    if ( dst.size() != distributor.totalNumImport() )
-        throw std::runtime_error( "Cabana::migrate (Distributor): Destination "
-                                  "is the wrong size for migration!" );
-
-    // Move the data.
-    Impl::migrateData( CommSpace(), exec_space, distributor, src, dst );
-=======
         throw std::runtime_error( "Cabana::migrate: Source is "
                                   "the wrong size for migration! (Label: " +
                                   src.label() + ")" );
@@ -268,7 +222,6 @@
     // Move the data.
     Impl::migrateData( typename Distributor_t::commspace_type(), exec_space,
                        distributor, src, dst );
->>>>>>> d10f495c
 }
 
 /*!
@@ -347,12 +300,8 @@
         aosoa.resize( distributor.totalNumImport() );
 
     // Move the data.
-<<<<<<< HEAD
-    Impl::migrateData( CommSpace(), exec_space, distributor, aosoa, aosoa );
-=======
     Impl::migrateData( typename Distributor_t::commspace_type(), exec_space,
                        distributor, aosoa, aosoa );
->>>>>>> d10f495c
 
     // If the destination decomposition is smaller than the source
     // decomposition resize after we have moved the data.
@@ -409,7 +358,6 @@
   same size as the number of imports given by the distributor on this
   rank. Call totalNumImport() on the distributor to get this size value.
 */
-<<<<<<< HEAD
 template <class MemorySpace, class CommSpace, class Slice_t>
 void migrate(
     const Distributor<MemorySpace, CommSpace>& distributor, const Slice_t& src,
@@ -418,26 +366,9 @@
         ( is_distributor<Distributor<MemorySpace, CommSpace>>::value &&
           is_slice<Slice_t>::value ),
         int>::type* = 0 )
-=======
-template <class Distributor_t, class Slice_t>
-void migrate( const Distributor_t& distributor, const Slice_t& src,
-              Slice_t& dst,
-              typename std::enable_if<( is_distributor<Distributor_t>::value &&
-                                        is_slice<Slice_t>::value ),
-                                      int>::type* = 0 )
->>>>>>> d10f495c
-{
+{
+    // Check that src and dst are the right size.
     if ( src.size() != distributor.exportSize() )
-<<<<<<< HEAD
-        throw std::runtime_error(
-            "Cabana::Migrate::migrate: Source slice is the "
-            "wrong size for migration!" );
-
-    Impl::migrateSlice(
-        CommSpace(),
-        typename Distributor<MemorySpace, CommSpace>::execution_space{},
-        distributor, src, dst );
-=======
         throw std::runtime_error( "Cabana::migrate: Source Slice is the wrong "
                                   "size for migration! (Label: " +
                                   src.label() + ")" );
@@ -449,7 +380,6 @@
     Impl::migrateSlice( typename Distributor_t::commspace_type(),
                         typename Distributor_t::execution_space{}, distributor,
                         src, dst );
->>>>>>> d10f495c
 }
 
 //---------------------------------------------------------------------------//
