--- conflicted
+++ resolved
@@ -121,6 +121,10 @@
 
     // MPI Advance does not currently support GPU communication,
     // so buffers need to be copied to host memory
+    auto send_buffer_h =
+        Kokkos::create_mirror_view_and_copy( Kokkos::HostSpace(), send_buffer );
+    auto recv_buffer_h =
+        Kokkos::create_mirror_view_and_copy( Kokkos::HostSpace(), recv_buffer );
 
     MPI_Datatype datatype = MPI_BYTE;
     auto xcomm = distributor.xcomm();
@@ -129,13 +133,8 @@
     MPIX_Request* neighbor_request;
     MPIX_Info* xinfo;
     MPIX_Info_init( &xinfo );
-<<<<<<< HEAD
-//std
-    MPIX_Neighbor_alltoallv_init(
-=======
 
     MPIX_Neighbor_alltoallv_init_topo(
->>>>>>> d3b206ff
         send_buffer.data(), send_counts.data(), send_displs.data(), datatype,
         recv_buffer.data(), recv_counts.data(), recv_displs.data(), datatype,
         xtopo, xcomm, xinfo, &neighbor_request );
@@ -145,6 +144,10 @@
     MPIX_Wait( neighbor_request, &status );
     MPIX_Request_free( &neighbor_request );
     MPIX_Info_free( &xinfo );
+
+    // Copy recv buffer back to device memory
+    recv_buffer = Kokkos::create_mirror_view_and_copy(
+        typename Distributor_t::memory_space(), recv_buffer_h );
 
     Kokkos::parallel_for(
         "Cabana::Impl::migrateData::extract_recv_buffer",
@@ -282,6 +285,13 @@
         }
     }
 
+    // MPI Advance does not currently support GPU communication,
+    // so buffers need to be copied to host memory
+    auto send_buffer_h =
+        Kokkos::create_mirror_view_and_copy( Kokkos::HostSpace(), send_buffer );
+    auto recv_buffer_h =
+        Kokkos::create_mirror_view_and_copy( Kokkos::HostSpace(), recv_buffer );
+
     MPI_Datatype datatype = MPI_BYTE;
     auto xcomm = distributor.xcomm();
     auto xtopo = distributor.xtopo();
@@ -290,17 +300,10 @@
     MPIX_Info* xinfo;
     MPIX_Info_init( &xinfo );
 
-<<<<<<< HEAD
-    MPIX_Neighbor_alltoallv_init(
-        send_buffer.data(), send_counts.data(), send_displs.data(), datatype,
-        recv_buffer.data(), recv_counts.data(), recv_displs.data(), datatype,
-        xcomm, xinfo, &neighbor_request );
-=======
     MPIX_Neighbor_alltoallv_init_topo(
         send_buffer_h.data(), send_counts.data(), send_displs.data(), datatype,
         recv_buffer_h.data(), recv_counts.data(), recv_displs.data(), datatype,
         xtopo, xcomm, xinfo, &neighbor_request );
->>>>>>> d3b206ff
 
     MPI_Status status;
     MPIX_Start( neighbor_request );
@@ -308,6 +311,9 @@
     MPIX_Request_free( &neighbor_request );
     MPIX_Info_free( &xinfo );
 
+    // Copy recv buffer back to device memory
+    recv_buffer = Kokkos::create_mirror_view_and_copy(
+        typename Distributor_t::memory_space(), recv_buffer_h );
 
     Kokkos::parallel_for(
         "Cabana::migrate::extract_recv_buffer",
