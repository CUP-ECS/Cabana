--- conflicted
+++ resolved
@@ -692,11 +692,7 @@
 };
 
 // Forward declaration of the primary CommunicationPlan template.
-<<<<<<< HEAD
-template <class MemorySpace, class CommSpace>
-=======
 template <class MemorySpace, class CommSpace = CommSpace::Mpi>
->>>>>>> f9c28b98
 class CommunicationPlan;
 
 } // namespace Cabana
@@ -704,29 +700,11 @@
 // Include communication backends from what is enabled in CMake.
 #ifdef Cabana_ENABLE_MPI
 #include <impl/Cabana_CommunicationPlan_MPI.hpp>
-#endif // Vanilla MPI
 
 #ifdef Cabana_ENABLE_MPIADVANCE
 #include <impl/Cabana_CommunicationPlan_MPIAdvance.hpp>
 #endif // MPIADVANCE
-
-namespace Cabana
-{
-
-// Forward declaration of the primary CommunicationPlan template.
-template <class MemorySpace, class CommSpace>
-class CommunicationPlan;
-
-} // namespace Cabana
-
-// Include communication backends from what is enabled in CMake.
-#ifdef Cabana_ENABLE_MPI
-#include <impl/Cabana_CommunicationPlanMPI.hpp>
-
-// #ifdef Cabana_ENABLE_MPI_ADVANCE
-// #include <impl/Cabana_Grid_MpiAdvanceStreamHalo.hpp>
-// #endif // MPIADVANCE
-#endif // Vanilla MPI
+#endif // Enable MPI
 
 namespace Cabana
 {
