--- conflicted
+++ resolved
@@ -1790,12 +1790,8 @@
                       const double overallocation )
     {
         if ( overallocation < 1.0 )
-<<<<<<< HEAD
-            throw std::runtime_error( "Cabana::CommunicationData::reserveImpl: Cannot allocate buffers with less space "
-=======
             throw std::runtime_error( "Cabana::CommunicationPlan: "
                                       "Cannot allocate buffers with less space "
->>>>>>> d579223b
                                       "than data to communicate!" );
         _overallocation = overallocation;
 
