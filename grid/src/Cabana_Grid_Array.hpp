/****************************************************************************
 * Copyright (c) 2018-2023 by the Cabana authors                            *
 * All rights reserved.                                                     *
 *                                                                          *
 * This file is part of the Cabana library. Cabana is distributed under a   *
 * BSD 3-clause license. For the licensing terms see the LICENSE file in    *
 * the top-level directory.                                                 *
 *                                                                          *
 * SPDX-License-Identifier: BSD-3-Clause                                    *
 ****************************************************************************/

/*!
  \file Cabana_Grid_Array.hpp
  \brief Grid field arrays
*/
#ifndef CABANA_GRID_ARRAY_HPP
#define CABANA_GRID_ARRAY_HPP

#include <Cabana_Grid_IndexSpace.hpp>
#include <Cabana_Grid_LocalGrid.hpp>
#include <Cabana_Grid_MpiTraits.hpp>
#include <Cabana_Grid_Types.hpp>

#include <Kokkos_Core.hpp>

#include <cmath>
#include <memory>
#include <type_traits>
#include <vector>

#include <mpi.h>

namespace Cabana
{
namespace Grid
{
//---------------------------------------------------------------------------//
/*!
  \brief Entity layout for array data on the local mesh.

  \tparam EntityType Array entity type: Cell, Node, Edge, or Face
  \tparam MeshType Mesh type: UniformMesh, NonUniformMesh
*/
template <class EntityType, class MeshType>
class ArrayLayout
{
  public:
    //! Entity type.
    using entity_type = EntityType;

    //! Mesh type.
    using mesh_type = MeshType;

    //! Spatial dimension.
    static constexpr std::size_t num_space_dim = mesh_type::num_space_dim;

    /*!
      \brief Constructor.
      \param local_grid The local grid over which the layout will be
      constructed.
      \param dofs_per_entity The number of degrees-of-freedom per grid entity.
    */
    ArrayLayout( const std::shared_ptr<LocalGrid<MeshType>>& local_grid,
                 const int dofs_per_entity )
        : _local_grid( local_grid )
        , _dofs_per_entity( dofs_per_entity )
    {
    }

    //! Get the local grid over which this layout is defined.
    const std::shared_ptr<LocalGrid<MeshType>> localGrid() const
    {
        return _local_grid;
    }

    //! Get the number of degrees-of-freedom on each grid entity.
    int dofsPerEntity() const { return _dofs_per_entity; }

    //! Get the index space of the array elements in the given
    //! decomposition.
    template <class DecompositionTag, class IndexType>
    IndexSpace<num_space_dim + 1>
    indexSpace( DecompositionTag decomposition_tag, IndexType index_type ) const
    {
        return appendDimension( _local_grid->indexSpace( decomposition_tag,
                                                         EntityType(),
                                                         index_type ),
                                _dofs_per_entity );
    }

    /*!
      Get the local index space of the array elements we shared with the
      given neighbor in the given decomposition.

      \param decomposition_tag Decomposition type: Own or Ghost
      \param off_ijk %Array of neighbor offset indices.
      \param halo_width Optional depth of shared indices within the halo. Must
      be less than or equal to the halo width of the local grid. Default is to
      use the halo width of the local grid.
    */
    template <class DecompositionTag>
    IndexSpace<num_space_dim + 1>
    sharedIndexSpace( DecompositionTag decomposition_tag,
                      const std::array<int, num_space_dim>& off_ijk,
                      const int halo_width = -1 ) const
    {
        return appendDimension(
            _local_grid->sharedIndexSpace( decomposition_tag, EntityType(),
                                           off_ijk, halo_width ),
            _dofs_per_entity );
    }

    /*!
      Get the local index space of the array elements we shared with the
      given neighbor in the given decomposition.

      \param decomposition_tag Decomposition type: Own or Ghost
      \param off_i, off_j, off_k Neighbor offset index in a given dimension.
      \param halo_width Optional depth of shared indices within the halo. Must
      be less than or equal to the halo width of the local grid. Default is to
      use the halo width of the local grid.
    */
    template <class DecompositionTag, std::size_t NSD = num_space_dim>
    std::enable_if_t<3 == NSD, IndexSpace<4>>
    sharedIndexSpace( DecompositionTag decomposition_tag, const int off_i,
                      const int off_j, const int off_k,
                      const int halo_width = -1 ) const
    {
        std::array<int, 3> off_ijk = { off_i, off_j, off_k };
        return sharedIndexSpace( decomposition_tag, off_ijk, halo_width );
    }

    /*!
      Get the local index space of the array elements we shared with the
      given neighbor in the given decomposition.

      \param decomposition_tag Decomposition type: Own or Ghost
      \param off_i, off_j Neighbor offset index in a given dimension.
      \param halo_width Optional depth of shared indices within the halo. Must
      be less than or equal to the halo width of the local grid. Default is to
      use the halo width of the local grid.
    */
    template <class DecompositionTag, std::size_t NSD = num_space_dim>
    std::enable_if_t<2 == NSD, IndexSpace<3>>
    sharedIndexSpace( DecompositionTag decomposition_tag, const int off_i,
                      const int off_j, const int halo_width = -1 ) const
    {
        std::array<int, 2> off_ijk = { off_i, off_j };
        return sharedIndexSpace( decomposition_tag, off_ijk, halo_width );
    }

  private:
    std::shared_ptr<LocalGrid<MeshType>> _local_grid;
    int _dofs_per_entity;
};

//! Array static type checker.
template <class>
struct is_array_layout : public std::false_type
{
};

//! Array static type checker.
template <class EntityType, class MeshType>
struct is_array_layout<ArrayLayout<EntityType, MeshType>>
    : public std::true_type
{
};

//! Array static type checker.
template <class EntityType, class MeshType>
struct is_array_layout<const ArrayLayout<EntityType, MeshType>>
    : public std::true_type
{
};

//---------------------------------------------------------------------------//
// Array layout creation.
//---------------------------------------------------------------------------//
/*!
  \brief Create an array layout over the entities of a local grid.
  \param local_grid The local grid over which to create the layout.
  \param dofs_per_entity The number of degrees-of-freedom per grid entity.
  \return Shared pointer to an ArrayLayout.
  \note EntityType The entity: Cell, Node, Face, or Edge
*/
template <class EntityType, class MeshType>
std::shared_ptr<ArrayLayout<EntityType, MeshType>>
createArrayLayout( const std::shared_ptr<LocalGrid<MeshType>>& local_grid,
                   const int dofs_per_entity, EntityType )
{
    return std::make_shared<ArrayLayout<EntityType, MeshType>>(
        local_grid, dofs_per_entity );
}

//---------------------------------------------------------------------------//
/*!
  \brief Create an array layout over the entities of a grid given local grid
  parameters. An intermediate local grid will be created and assigned to the
  layout.
  \param global_grid The local grid over which to create the layout.
  \param halo_cell_width The number of halo cells surrounding the locally owned
  cells.
  \param dofs_per_entity The number of degrees-of-freedom per grid entity.
  \return Shared pointer to an ArrayLayout.
  \note EntityType The entity: Cell, Node, Face, or Edge
*/
template <class EntityType, class MeshType>
std::shared_ptr<ArrayLayout<EntityType, MeshType>>
createArrayLayout( const std::shared_ptr<GlobalGrid<MeshType>>& global_grid,
                   const int halo_cell_width, const int dofs_per_entity,
                   EntityType )
{
    return std::make_shared<ArrayLayout<EntityType, MeshType>>(
        createLocalGrid( global_grid, halo_cell_width ), dofs_per_entity );
}

//---------------------------------------------------------------------------//
/*!
  \brief Array of field data on the local mesh.

  \tparam Scalar Scalar type.
  \tparam EntityType Array entity type (node, cell, face, edge).
  \tparam MeshType Mesh type (uniform, non-uniform).
  \tparam Params Kokkos View parameters.
*/
template <class Scalar, class EntityType, class MeshType, class... Params>
class Array
{
  public:
    //! Value type.
    using value_type = Scalar;

    //! Entity type.
    using entity_type = EntityType;

    //! Mesh type.
    using mesh_type = MeshType;

    //! Spatial dimension.
    static constexpr std::size_t num_space_dim = mesh_type::num_space_dim;

    //! Array layout type.
    using array_layout = ArrayLayout<entity_type, mesh_type>;

    //! View type.
    using view_type = std::conditional_t<
        3 == num_space_dim, Kokkos::View<value_type****, Params...>,
        std::conditional_t<2 == num_space_dim,
                           Kokkos::View<value_type***, Params...>, void>>;

    //! Kokkos memory space.
    using memory_space = typename view_type::memory_space;
    static_assert( Kokkos::is_memory_space<memory_space>() );

    //! Default execution space.
    using execution_space = typename memory_space::execution_space;

    /*!
      \brief Create an array with the given layout. Arrays are constructed
      over the ghosted index space of the layout.
      \param label A label for the array.
      \param layout The array layout over which to construct the view.
    */
    Array( const std::string& label,
           const std::shared_ptr<array_layout>& layout )
        : _layout( layout )
        , _data( createView<value_type, Params...>(
              label, layout->indexSpace( Ghost(), Local() ) ) )
    {
    }

    /*!
      \brief Create an array with the given layout and view. This view should
      match the array index spaces in size.
      \param layout The layout of the array.
      \param view The array data.
    */
    Array( const std::shared_ptr<array_layout>& layout, const view_type& view )
        : _layout( layout )
        , _data( view )
    {
        for ( std::size_t d = 0; d < num_space_dim + 1; ++d )
            if ( (long)view.extent( d ) !=
                 layout->indexSpace( Ghost(), Local() ).extent( d ) )
<<<<<<< HEAD
                throw std::runtime_error( "Cabana::Grid::Array: Layout and "
                                          "view dimensions do not match" );
=======
                throw std::runtime_error(
                    "Cabana::Grid::Array: Layout and "
                    "view dimensions do not match (View label: " +
                    view.label() + ")" );
>>>>>>> d10f495c
    }

    //! Get the layout of the array.
    std::shared_ptr<array_layout> layout() const { return _layout; }

    //! Get a view of the array data.
    view_type view() const { return _data; }

    //! Get the array label.
    std::string label() const { return _data.label(); }

  private:
    std::shared_ptr<array_layout> _layout;
    view_type _data;

  public:
    //! Subview type.
    using subview_type = decltype( createSubview(
        _data, _layout->indexSpace( Ghost(), Local() ) ) );
    //! Subview array layout type.
    using subview_layout = typename subview_type::array_layout;
    //! Subview memory traits.
    using subview_memory_traits = typename subview_type::memory_traits;
    //! Subarray type.
    using subarray_type = Array<Scalar, EntityType, MeshType, subview_layout,
                                memory_space, subview_memory_traits>;
};

//---------------------------------------------------------------------------//
// Static type checker.
//---------------------------------------------------------------------------//
// Static type checker.
template <class>
struct is_array : public std::false_type
{
};

template <class Scalar, class EntityType, class MeshType, class... Params>
struct is_array<Array<Scalar, EntityType, MeshType, Params...>>
    : public std::true_type
{
};

template <class Scalar, class EntityType, class MeshType, class... Params>
struct is_array<const Array<Scalar, EntityType, MeshType, Params...>>
    : public std::true_type
{
};

//---------------------------------------------------------------------------//
// Array creation.
//---------------------------------------------------------------------------//
/*!
  \brief Create an array with the given array layout. Views are constructed
  over the ghosted index space of the layout.
  \param label A label for the view.
  \param layout The array layout over which to construct the view.
  \return Shared pointer to an Array.
*/
template <class Scalar, class... Params, class EntityType, class MeshType>
std::shared_ptr<Array<Scalar, EntityType, MeshType, Params...>>
createArray( const std::string& label,
             const std::shared_ptr<ArrayLayout<EntityType, MeshType>>& layout )
{
    return std::make_shared<Array<Scalar, EntityType, MeshType, Params...>>(
        label, layout );
}

//---------------------------------------------------------------------------//
// Subarray creation.
//---------------------------------------------------------------------------//
/*!
  \brief Create a subarray of the given array over the given range of degrees
  of freedom.
  \param array The array from which to create a subarray
  \param dof_min The minimum degree-of-freedom index of the subarray.
  \param dof_max The maximum degree-of-freedom index of the subarray.
  \return Shared pointer to a new Array.
*/
template <class Scalar, class EntityType, class MeshType, class... Params>
std::shared_ptr<Array<
    Scalar, EntityType, MeshType,
    typename Array<Scalar, EntityType, MeshType, Params...>::subview_layout,
    typename Array<Scalar, EntityType, MeshType, Params...>::memory_space,
    typename Array<Scalar, EntityType, MeshType,
                   Params...>::subview_memory_traits>>
createSubarray( const Array<Scalar, EntityType, MeshType, Params...>& array,
                const int dof_min, const int dof_max )
{
    if ( dof_min < 0 || dof_max > array.layout()->dofsPerEntity() )
<<<<<<< HEAD
        throw std::logic_error(
            "Cabana::Grid::createSubarray: Subarray dimensions out of bounds" );
=======
        throw std::logic_error( "Cabana::Grid::createSubarray: Subarray "
                                "dimensions out of bounds (Label: " +
                                array.label() + ")" );
>>>>>>> d10f495c

    auto space = array.layout()->indexSpace( Ghost(), Local() );
    std::array<long, MeshType::num_space_dim + 1> min;
    std::array<long, MeshType::num_space_dim + 1> max;
    for ( std::size_t d = 0; d < MeshType::num_space_dim; ++d )
    {
        min[d] = space.min( d );
        max[d] = space.max( d );
    }
    min.back() = dof_min;
    max.back() = dof_max;
    IndexSpace<MeshType::num_space_dim + 1> sub_space( min, max );
    auto sub_view = createSubview( array.view(), sub_space );
    auto sub_layout = createArrayLayout( array.layout()->localGrid(),
                                         dof_max - dof_min, EntityType() );
    return std::make_shared<Array<
        Scalar, EntityType, MeshType,
        typename Array<Scalar, EntityType, MeshType, Params...>::subview_layout,
        typename Array<Scalar, EntityType, MeshType, Params...>::memory_space,
        typename Array<Scalar, EntityType, MeshType,
                       Params...>::subview_memory_traits>>( sub_layout,
                                                            sub_view );
}

//---------------------------------------------------------------------------//
// Array operations.
//---------------------------------------------------------------------------//
namespace ArrayOp
{
//---------------------------------------------------------------------------//
/*!
  \brief Clone an array. Do not initialize the clone.
  \param array The array to clone.
*/
template <class Scalar, class... Params, class EntityType, class MeshType>
std::shared_ptr<Array<Scalar, EntityType, MeshType, Params...>>
clone( const Array<Scalar, EntityType, MeshType, Params...>& array )
{
    return createArray<Scalar, Params...>( array.label(), array.layout() );
}

//---------------------------------------------------------------------------//
/*!
  \brief Assign a scalar value to every element of an array.
  \param array The array to assign the value to.
  \param alpha The value to assign to the array.
  \param tag The tag for the decomposition over which to perform the operation.
*/
template <class Array_t, class DecompositionTag>
void assign( Array_t& array, const typename Array_t::value_type alpha,
             DecompositionTag tag )
{
    static_assert(
        is_array<Array_t>::value,
        "Cabana::Grid::ArrayOp::assign: Cabana::Grid::Array required" );
    auto subview = createSubview( array.view(),
                                  array.layout()->indexSpace( tag, Local() ) );
    Kokkos::deep_copy( subview, alpha );
}

//---------------------------------------------------------------------------//
/*!
  \brief Scale every element of an array by a scalar value. 3D specialization.
  \param array The array to scale.
  \param alpha The value to scale the array by.
  \param tag The tag for the decomposition over which to perform the operation.
*/
template <class Array_t, class DecompositionTag>
std::enable_if_t<3 == Array_t::num_space_dim, void>
scale( Array_t& array, const typename Array_t::value_type alpha,
       DecompositionTag tag )
{
    static_assert(
        is_array<Array_t>::value,
        "Cabana::Grid::ArrayOp::scale: Cabana::Grid::Array required" );
    auto view = array.view();
    Kokkos::parallel_for(
        "Cabana::Grid::ArrayOp::scale",
        createExecutionPolicy( array.layout()->indexSpace( tag, Local() ),
                               typename Array_t::execution_space() ),
        KOKKOS_LAMBDA( const int i, const int j, const int k, const int l ) {
            view( i, j, k, l ) *= alpha;
        } );
}

/*!
  \brief Scale every element of an array by a scalar value. 2D specialization.
  \param array The array to scale.
  \param alpha The value to scale the array by.
  \param tag The tag for the decomposition over which to perform the operation.
*/
template <class Array_t, class DecompositionTag>
std::enable_if_t<2 == Array_t::num_space_dim, void>
scale( Array_t& array, const typename Array_t::value_type alpha,
       DecompositionTag tag )
{
    static_assert(
        is_array<Array_t>::value,
        "Cabana::Grid::ArrayOp::scale: Cabana::Grid::Array required" );
    auto view = array.view();
    Kokkos::parallel_for(
        "Cabana::Grid::ArrayOp::scale",
        createExecutionPolicy( array.layout()->indexSpace( tag, Local() ),
                               typename Array_t::execution_space() ),
        KOKKOS_LAMBDA( const int i, const int j, const int l ) {
            view( i, j, l ) *= alpha;
        } );
}

//---------------------------------------------------------------------------//
/*!
  \brief Scale every element of an array by a scalar. 3D specialization.
  \param array The array to scale.
  \param alpha The values to scale the array by. A value must be provided for
  each entity degree-of-freedom in the array.
  \param tag The tag for the decomposition over which to perform the operation.
*/
template <class Array_t, class DecompositionTag>
std::enable_if_t<3 == Array_t::num_space_dim, void>
scale( Array_t& array, const std::vector<typename Array_t::value_type>& alpha,
       DecompositionTag tag )
{
    static_assert(
        is_array<Array_t>::value,
        "Cabana::Grid::ArrayOp::scale: Cabana::Grid::Array required" );
    if ( alpha.size() !=
         static_cast<unsigned>( array.layout()->dofsPerEntity() ) )
<<<<<<< HEAD
        throw std::runtime_error(
            "Cabana::Grid::ArrayOp::scale: Incorrect vector size" );
=======
        throw std::runtime_error( "Cabana::Grid::ArrayOp::scale: Incorrect "
                                  "vector size (Label: " +
                                  array.label() + ")" );
>>>>>>> d10f495c

    Kokkos::View<const typename Array_t::value_type*, Kokkos::HostSpace,
                 Kokkos::MemoryUnmanaged>
        alpha_view_host( alpha.data(), alpha.size() );
    auto alpha_view = Kokkos::create_mirror_view_and_copy(
        typename Array_t::memory_space(), alpha_view_host );

    auto array_view = array.view();
    Kokkos::parallel_for(
        "Cabana::Grid::ArrayOp::scale",
        createExecutionPolicy( array.layout()->indexSpace( tag, Local() ),
                               typename Array_t::execution_space() ),
        KOKKOS_LAMBDA( const int i, const int j, const int k, const int l ) {
            array_view( i, j, k, l ) *= alpha_view( l );
        } );
}

/*!
  \brief Scale every element of an array by a scalar. 2D specialization.
  \param array The array to scale.
  \param alpha The values to scale the array by. A value must be provided for
  each entity degree-of-freedom in the array.
  \param tag The tag for the decomposition over which to perform the operation.
*/
template <class Array_t, class DecompositionTag>
std::enable_if_t<2 == Array_t::num_space_dim, void>
scale( Array_t& array, const std::vector<typename Array_t::value_type>& alpha,
       DecompositionTag tag )
{
    static_assert(
        is_array<Array_t>::value,
        "Cabana::Grid::ArrayOp::scale: Cabana::Grid::Array required" );
    if ( alpha.size() !=
         static_cast<unsigned>( array.layout()->dofsPerEntity() ) )
<<<<<<< HEAD
        throw std::runtime_error(
            "Cabana::Grid::ArrayOp::scale: Incorrect vector size" );
=======
        throw std::runtime_error( "Cabana::Grid::ArrayOp::scale: Incorrect "
                                  "vector size (Label: " +
                                  array.label() + ")" );
>>>>>>> d10f495c

    Kokkos::View<const typename Array_t::value_type*, Kokkos::HostSpace,
                 Kokkos::MemoryUnmanaged>
        alpha_view_host( alpha.data(), alpha.size() );
    auto alpha_view = Kokkos::create_mirror_view_and_copy(
        typename Array_t::memory_space(), alpha_view_host );

    auto array_view = array.view();
    Kokkos::parallel_for(
        "Cabana::Grid::ArrayOp::scale",
        createExecutionPolicy( array.layout()->indexSpace( tag, Local() ),
                               typename Array_t::execution_space() ),
        KOKKOS_LAMBDA( const int i, const int j, const int l ) {
            array_view( i, j, l ) *= alpha_view( l );
        } );
}

//---------------------------------------------------------------------------//
/*!
  \brief Copy one array into another over the designated decomposition. A <- B
  \param a The array to which the data will be copied.
  \param b The array from which the data will be copied.
  \param tag The tag for the decomposition over which to perform the operation.
*/
template <class Array_t, class DecompositionTag>
void copy( Array_t& a, const Array_t& b, DecompositionTag tag )
{
    static_assert(
        is_array<Array_t>::value,
        "Cabana::Grid::ArrayOp::copy: Cabana::Grid::Array required" );
    auto a_space = a.layout()->indexSpace( tag, Local() );
    auto b_space = b.layout()->indexSpace( tag, Local() );
    if ( a_space != b_space )
<<<<<<< HEAD
        throw std::logic_error(
            "Cabana::Grid::ArrayOp::copy: Incompatible index spaces" );
=======
        throw std::logic_error( "Cabana::Grid::ArrayOp::copy: Incompatible "
                                "index spaces (Labels: " +
                                a.label() + ", " + b.label() + ")" );
>>>>>>> d10f495c
    auto subview_a = createSubview( a.view(), a_space );
    auto subview_b = createSubview( b.view(), b_space );
    Kokkos::deep_copy( subview_a, subview_b );
}

//---------------------------------------------------------------------------//
/*!
  \brief Clone an array and copy its contents into the clone.
  \param array The array to clone.
  \param tag The tag for the decomposition over which to perform the copy.
*/
template <class Array_t, class DecompositionTag>
std::shared_ptr<Array_t> cloneCopy( const Array_t& array, DecompositionTag tag )
{
    auto cln = clone( array );
    copy( *cln, array, tag );
    return cln;
}

//---------------------------------------------------------------------------//
/*!
  \brief Update two vectors such that a = alpha * a + beta * b.
  3D specialization.
  \param a The array that will be updated.
  \param alpha The value to scale a by.
  \param b The array to add to a.
  \param beta The value to scale b by.
  \param tag The tag for the decomposition over which to perform the operation.
*/
template <class Array_t, class DecompositionTag>
std::enable_if_t<3 == Array_t::num_space_dim, void>
update( Array_t& a, const typename Array_t::value_type alpha, const Array_t& b,
        const typename Array_t::value_type beta, DecompositionTag tag )
{
    static_assert( is_array<Array_t>::value, "Cabana::Grid::Array required" );
    auto a_view = a.view();
    auto b_view = b.view();
    Kokkos::parallel_for(
        "Cabana::Grid::ArrayOp::update",
        createExecutionPolicy( a.layout()->indexSpace( tag, Local() ),
                               typename Array_t::execution_space() ),
        KOKKOS_LAMBDA( const int i, const int j, const int k, const int l ) {
            a_view( i, j, k, l ) =
                alpha * a_view( i, j, k, l ) + beta * b_view( i, j, k, l );
        } );
}

/*!
  \brief Update two vectors such that a = alpha * a + beta * b.
  2D specialization.
  \param a The array that will be updated.
  \param alpha The value to scale a by.
  \param b The array to add to a.
  \param beta The value to scale b by.
  \param tag The tag for the decomposition over which to perform the operation.
*/
template <class Array_t, class DecompositionTag>
std::enable_if_t<2 == Array_t::num_space_dim, void>
update( Array_t& a, const typename Array_t::value_type alpha, const Array_t& b,
        const typename Array_t::value_type beta, DecompositionTag tag )
{
    static_assert( is_array<Array_t>::value, "Cabana::Grid::Array required" );
    auto a_view = a.view();
    auto b_view = b.view();
    Kokkos::parallel_for(
        "Cabana::Grid::ArrayOp::update",
        createExecutionPolicy( a.layout()->indexSpace( tag, Local() ),
                               typename Array_t::execution_space() ),
        KOKKOS_LAMBDA( const long i, const long j, const long l ) {
            a_view( i, j, l ) =
                alpha * a_view( i, j, l ) + beta * b_view( i, j, l );
        } );
}

//---------------------------------------------------------------------------//
/*!
  \brief Update three vectors such that a = alpha * a + beta * b + gamma * c.
  3D specialization.
  \param a The array that will be updated.
  \param alpha The value to scale a by.
  \param b The first array to add to a.
  \param beta The value to scale b by.
  \param c The second array to add to a.
  \param gamma The value to scale b by.
  \param tag The tag for the decomposition over which to perform the operation.
*/
template <class Array_t, class DecompositionTag>
std::enable_if_t<3 == Array_t::num_space_dim, void>
update( Array_t& a, const typename Array_t::value_type alpha, const Array_t& b,
        const typename Array_t::value_type beta, const Array_t& c,
        const typename Array_t::value_type gamma, DecompositionTag tag )
{
    static_assert( is_array<Array_t>::value, "Cabana::Grid::Array required" );
    auto a_view = a.view();
    auto b_view = b.view();
    auto c_view = c.view();
    Kokkos::parallel_for(
        "Cabana::Grid::ArrayOp::update",
        createExecutionPolicy( a.layout()->indexSpace( tag, Local() ),
                               typename Array_t::execution_space() ),
        KOKKOS_LAMBDA( const int i, const int j, const int k, const int l ) {
            a_view( i, j, k, l ) = alpha * a_view( i, j, k, l ) +
                                   beta * b_view( i, j, k, l ) +
                                   gamma * c_view( i, j, k, l );
        } );
}

/*!
  \brief Update three vectors such that a = alpha * a + beta * b + gamma * c.
  2D specialization.
  \param a The array that will be updated.
  \param alpha The value to scale a by.
  \param b The first array to add to a.
  \param beta The value to scale b by.
  \param c The second array to add to a.
  \param gamma The value to scale b by.
  \param tag The tag for the decomposition over which to perform the operation.
*/
template <class Array_t, class DecompositionTag>
std::enable_if_t<2 == Array_t::num_space_dim, void>
update( Array_t& a, const typename Array_t::value_type alpha, const Array_t& b,
        const typename Array_t::value_type beta, const Array_t& c,
        const typename Array_t::value_type gamma, DecompositionTag tag )
{
    static_assert( is_array<Array_t>::value, "Cabana::Grid::Array required" );
    auto a_view = a.view();
    auto b_view = b.view();
    auto c_view = c.view();
    Kokkos::parallel_for(
        "Cabana::Grid::ArrayOp::update",
        createExecutionPolicy( a.layout()->indexSpace( tag, Local() ),
                               typename Array_t::execution_space() ),
        KOKKOS_LAMBDA( const int i, const int j, const int l ) {
            a_view( i, j, l ) = alpha * a_view( i, j, l ) +
                                beta * b_view( i, j, l ) +
                                gamma * c_view( i, j, l );
        } );
}

//---------------------------------------------------------------------------//
//! Dot product functor
template <class ViewType, std::size_t NumSpaceDim>
struct DotFunctor
{
    //! Spatial dimension.
    static constexpr std::size_t num_space_dim = NumSpaceDim;
    //! Value type.
    typedef typename ViewType::value_type value_type[];
    //! Size type.
    typedef typename ViewType::size_type size_type;
    //! Size of the array.
    size_type value_count;
    //! The first array in the dot product.
    ViewType _a;
    //! The second array in the dot product.
    ViewType _b;

    //! Constructor.
    DotFunctor( const ViewType& a, const ViewType& b )
        : value_count( a.extent( NumSpaceDim ) )
        , _a( a )
        , _b( b )
    {
    }

    //! 3d dot product operation.
    template <std::size_t NSD = num_space_dim>
    KOKKOS_INLINE_FUNCTION std::enable_if_t<3 == NSD, void>
    operator()( const size_type i, const size_type j, const size_type k,
                const size_type l, value_type sum ) const
    {
        sum[l] += _a( i, j, k, l ) * _b( i, j, k, l );
    }

    //! 2d dot product operation.
    template <std::size_t NSD = num_space_dim>
    KOKKOS_INLINE_FUNCTION std::enable_if_t<2 == NSD, void>
    operator()( const size_type i, const size_type j, const size_type l,
                value_type sum ) const
    {
        sum[l] += _a( i, j, l ) * _b( i, j, l );
    }

    //! Join operation.
    KOKKOS_INLINE_FUNCTION
    void join( value_type dst, const value_type src ) const
    {
        for ( size_type j = 0; j < value_count; ++j )
            dst[j] += src[j];
    }

    //! Zero initialization.
    KOKKOS_INLINE_FUNCTION void init( value_type sum ) const
    {
        for ( size_type j = 0; j < value_count; ++j )
            sum[j] = 0.0;
    }
};

/*!
  \brief Compute the dot product of owned space of two arrays.
  \param a The first array in the dot product.
  \param b The second array in the dot product.
  \param products The dot product of each entity degree-of-freedom in the
  array. This vector should be pre-sized to the number of degrees-of-freedom
  per entity.
*/
template <class Array_t>
void dot( const Array_t& a, const Array_t& b,
          std::vector<typename Array_t::value_type>& products )
{
    static_assert( is_array<Array_t>::value, "Cabana::Grid::Array required" );
    if ( products.size() !=
         static_cast<unsigned>( a.layout()->dofsPerEntity() ) )
        throw std::runtime_error(
            "Cabana::Grid::ArrayOp::dot: Incorrect vector size" );

    for ( auto& p : products )
        p = 0.0;

    DotFunctor<typename Array_t::view_type, Array_t::num_space_dim> functor(
        a.view(), b.view() );
    typename Array_t::execution_space exec_space;
    Kokkos::parallel_reduce(
        "Cabana::Grid::ArrayOp::dot",
        createExecutionPolicy( a.layout()->indexSpace( Own(), Local() ),
                               exec_space ),
        functor,
        Kokkos::View<typename Array_t::value_type*, Kokkos::HostSpace>(
            products.data(), products.size() ) );
    exec_space.fence( "Cabana::Grid::ArrayOp::dot before MPI_Allreduce" );

    MPI_Allreduce( MPI_IN_PLACE, products.data(), products.size(),
                   MpiTraits<typename Array_t::value_type>::type(), MPI_SUM,
                   a.layout()->localGrid()->globalGrid().comm() );
}

//---------------------------------------------------------------------------//
//! Infinity norm functor
template <class ViewType, std::size_t NumSpaceDim>
struct NormInfFunctor
{
    //! Spatial dimension.
    static constexpr std::size_t num_space_dim = NumSpaceDim;
    //! Value type.
    typedef typename ViewType::value_type value_type[];
    //! Size type.
    typedef typename ViewType::size_type size_type;
    //! Size of the array.
    size_type value_count;
    //! %Array for the infinity norm.
    ViewType _view;

    //! Constructor.
    NormInfFunctor( const ViewType& view )
        : value_count( view.extent( NumSpaceDim ) )
        , _view( view )
    {
    }

    //! 3d infinity norm operation.
    template <std::size_t NSD = num_space_dim>
    KOKKOS_INLINE_FUNCTION std::enable_if_t<3 == NSD, void>
    operator()( const size_type i, const size_type j, const size_type k,
                const size_type l, value_type norm ) const
    {
        auto v_abs = fabs( _view( i, j, k, l ) );
        if ( v_abs > norm[l] )
            norm[l] = v_abs;
    }

    //! 2d infinity norm operation.
    template <std::size_t NSD = num_space_dim>
    KOKKOS_INLINE_FUNCTION std::enable_if_t<2 == NSD, void>
    operator()( const size_type i, const size_type j, const size_type l,
                value_type norm ) const
    {
        auto v_abs = fabs( _view( i, j, l ) );
        if ( v_abs > norm[l] )
            norm[l] = v_abs;
    }

    //! Join operation.
    KOKKOS_INLINE_FUNCTION
    void join( value_type dst, const value_type src ) const
    {
        for ( size_type j = 0; j < value_count; ++j )
            if ( src[j] > dst[j] )
                dst[j] = src[j];
    }

    //! Zero initialization.
    KOKKOS_INLINE_FUNCTION void init( value_type norm ) const
    {
        for ( size_type j = 0; j < value_count; ++j )
            norm[j] = 0.0;
    }
};

/*!
  \brief Calculate the infinity-norm of the owned elements of the array.
  \param array The array to compute the norm for.
  \param norms The norms for each degree-of-freedom in the array. This vector
  should be pre-sized to the number of degrees-of-freedom per entity.
*/
template <class Array_t>
void normInf( const Array_t& array,
              std::vector<typename Array_t::value_type>& norms )
{
    static_assert( is_array<Array_t>::value, "Cabana::Grid::Array required" );
    if ( norms.size() !=
         static_cast<unsigned>( array.layout()->dofsPerEntity() ) )
        throw std::runtime_error(
            "Cabana::Grid::ArrayOp::normInf: Incorrect vector size" );

    for ( auto& n : norms )
        n = 0.0;

    NormInfFunctor<typename Array_t::view_type, Array_t::num_space_dim> functor(
        array.view() );
    typename Array_t::execution_space exec_space;
    Kokkos::parallel_reduce(
        "Cabana::Grid::ArrayOp::normInf",
        createExecutionPolicy( array.layout()->indexSpace( Own(), Local() ),
                               exec_space ),
        functor,
        Kokkos::View<typename Array_t::value_type*, Kokkos::HostSpace>(
            norms.data(), norms.size() ) );
    exec_space.fence( "ArrayOp::normInf before MPI_Allreduce" );

    MPI_Allreduce( MPI_IN_PLACE, norms.data(), norms.size(),
                   MpiTraits<typename Array_t::value_type>::type(), MPI_MAX,
                   array.layout()->localGrid()->globalGrid().comm() );
}

//---------------------------------------------------------------------------//
//! One norm functor
template <class ViewType, std::size_t NumSpaceDim>
struct Norm1Functor
{
    //! Spatial dimension.
    static constexpr std::size_t num_space_dim = NumSpaceDim;
    //! Value type.
    typedef typename ViewType::value_type value_type[];
    //! Size type.
    typedef typename ViewType::size_type size_type;
    //! Size of the array.
    size_type value_count;
    //! %Array for the one norm.
    ViewType _view;

    //! Constructor.
    Norm1Functor( const ViewType& view )
        : value_count( view.extent( NumSpaceDim ) )
        , _view( view )
    {
    }

    //! 3d one norm operation.
    template <std::size_t NSD = num_space_dim>
    KOKKOS_INLINE_FUNCTION std::enable_if_t<3 == NSD, void>
    operator()( const size_type i, const size_type j, const size_type k,
                const size_type l, value_type norm ) const
    {
        norm[l] += fabs( _view( i, j, k, l ) );
    }

    //! 2d one norm operation.
    template <std::size_t NSD = num_space_dim>
    KOKKOS_INLINE_FUNCTION std::enable_if_t<2 == NSD, void>
    operator()( const size_type i, const size_type j, const size_type l,
                value_type norm ) const
    {
        norm[l] += fabs( _view( i, j, l ) );
    }

    //! Join operation.
    KOKKOS_INLINE_FUNCTION
    void join( value_type dst, const value_type src ) const
    {
        for ( size_type j = 0; j < value_count; ++j )
            dst[j] += src[j];
    }

    //! Zero initialization.
    KOKKOS_INLINE_FUNCTION void init( value_type norm ) const
    {
        for ( size_type j = 0; j < value_count; ++j )
            norm[j] = 0.0;
    }
};

/*!
  \brief Calculate the one-norm of the owned elements of the array.
  \param array The array to compute the norm for.
  \param norms The norms for each degree-of-freedom in the array. This vector
  should be pre-sized to the number of degrees-of-freedom per entity.
*/
template <class Array_t>
void norm1( const Array_t& array,
            std::vector<typename Array_t::value_type>& norms )
{
    static_assert( is_array<Array_t>::value, "Cabana::Grid::Array required" );
    if ( norms.size() !=
         static_cast<unsigned>( array.layout()->dofsPerEntity() ) )
        throw std::runtime_error(
            "Cabana::Grid::ArrayOp::norm1: Incorrect vector size" );

    for ( auto& n : norms )
        n = 0.0;

    Norm1Functor<typename Array_t::view_type, Array_t::num_space_dim> functor(
        array.view() );
    typename Array_t::execution_space exec_space;
    Kokkos::parallel_reduce(
        "Cabana::Grid::ArrayOp::norm1",
        createExecutionPolicy( array.layout()->indexSpace( Own(), Local() ),
                               exec_space ),
        functor,
        Kokkos::View<typename Array_t::value_type*, Kokkos::HostSpace>(
            norms.data(), norms.size() ) );
    exec_space.fence( "Cabana::Grid::ArrayOp::norm1 before MPI_Allreduce" );

    MPI_Allreduce( MPI_IN_PLACE, norms.data(), norms.size(),
                   MpiTraits<typename Array_t::value_type>::type(), MPI_SUM,
                   array.layout()->localGrid()->globalGrid().comm() );
}

//---------------------------------------------------------------------------//
//! Two norm functor
template <class ViewType, std::size_t NumSpaceDim>
struct Norm2Functor
{
    //! Spatial dimension.
    static constexpr std::size_t num_space_dim = NumSpaceDim;
    //! Value type.
    typedef typename ViewType::value_type value_type[];
    //! Size type.
    typedef typename ViewType::size_type size_type;
    //! Size of the array.
    size_type value_count;
    //! %Array for the two norm.
    ViewType _view;

    //! Constructor.
    Norm2Functor( const ViewType& view )
        : value_count( view.extent( NumSpaceDim ) )
        , _view( view )
    {
    }

    //! 3d two norm operation.
    template <std::size_t NSD = num_space_dim>
    KOKKOS_INLINE_FUNCTION std::enable_if_t<3 == NSD, void>
    operator()( const size_type i, const size_type j, const size_type k,
                const size_type l, value_type norm ) const
    {
        norm[l] += _view( i, j, k, l ) * _view( i, j, k, l );
    }

    //! 2d two norm operation.
    template <std::size_t NSD = num_space_dim>
    KOKKOS_INLINE_FUNCTION std::enable_if_t<2 == NSD, void>
    operator()( const size_type i, const size_type j, const size_type l,
                value_type norm ) const
    {
        norm[l] += _view( i, j, l ) * _view( i, j, l );
    }

    //! Join operation.
    KOKKOS_INLINE_FUNCTION
    void join( value_type dst, const value_type src ) const
    {
        for ( size_type j = 0; j < value_count; ++j )
            dst[j] += src[j];
    }

    //! Zero initialization.
    KOKKOS_INLINE_FUNCTION void init( value_type norm ) const
    {
        for ( size_type j = 0; j < value_count; ++j )
            norm[j] = 0.0;
    }
};

/*!
  \brief Calculate the two-norm of the owned elements of the array.
  \param array The array to compute the norm for.
  \param norms The norms for each entity degree-of-freedom in the array. This
  vector should be pre-sized to the number of degrees-of-freedom per entity.
*/
template <class Array_t>
void norm2( const Array_t& array,
            std::vector<typename Array_t::value_type>& norms )
{
    static_assert( is_array<Array_t>::value, "Cabana::Grid::Array required" );
    if ( norms.size() !=
         static_cast<unsigned>( array.layout()->dofsPerEntity() ) )
        throw std::runtime_error(
            "Cabana::Grid::ArrayOp::norm2: Incorrect vector size" );

    for ( auto& n : norms )
        n = 0.0;

    Norm2Functor<typename Array_t::view_type, Array_t::num_space_dim> functor(
        array.view() );
    typename Array_t::execution_space exec_space;
    Kokkos::parallel_reduce(
        "Cabana::Grid::ArrayOp::norm2",
        createExecutionPolicy( array.layout()->indexSpace( Own(), Local() ),
                               exec_space ),
        functor,
        Kokkos::View<typename Array_t::value_type*, Kokkos::HostSpace>(
            norms.data(), norms.size() ) );
    exec_space.fence( "Cabana::Grid::ArrayOp::norm2 before MPI_Allreduce" );

    MPI_Allreduce( MPI_IN_PLACE, norms.data(), norms.size(),
                   MpiTraits<typename Array_t::value_type>::type(), MPI_SUM,
                   array.layout()->localGrid()->globalGrid().comm() );

    for ( auto& n : norms )
        n = std::sqrt( n );
}
//---------------------------------------------------------------------------//

} // end namespace ArrayOp

//---------------------------------------------------------------------------//

} // namespace Grid
} // namespace Cabana

#endif // end CABANA_GRID_ARRAY_HPP<|MERGE_RESOLUTION|>--- conflicted
+++ resolved
@@ -283,15 +283,10 @@
         for ( std::size_t d = 0; d < num_space_dim + 1; ++d )
             if ( (long)view.extent( d ) !=
                  layout->indexSpace( Ghost(), Local() ).extent( d ) )
-<<<<<<< HEAD
-                throw std::runtime_error( "Cabana::Grid::Array: Layout and "
-                                          "view dimensions do not match" );
-=======
                 throw std::runtime_error(
                     "Cabana::Grid::Array: Layout and "
                     "view dimensions do not match (View label: " +
                     view.label() + ")" );
->>>>>>> d10f495c
     }
 
     //! Get the layout of the array.
@@ -382,14 +377,9 @@
                 const int dof_min, const int dof_max )
 {
     if ( dof_min < 0 || dof_max > array.layout()->dofsPerEntity() )
-<<<<<<< HEAD
-        throw std::logic_error(
-            "Cabana::Grid::createSubarray: Subarray dimensions out of bounds" );
-=======
         throw std::logic_error( "Cabana::Grid::createSubarray: Subarray "
                                 "dimensions out of bounds (Label: " +
                                 array.label() + ")" );
->>>>>>> d10f495c
 
     auto space = array.layout()->indexSpace( Ghost(), Local() );
     std::array<long, MeshType::num_space_dim + 1> min;
@@ -517,14 +507,9 @@
         "Cabana::Grid::ArrayOp::scale: Cabana::Grid::Array required" );
     if ( alpha.size() !=
          static_cast<unsigned>( array.layout()->dofsPerEntity() ) )
-<<<<<<< HEAD
-        throw std::runtime_error(
-            "Cabana::Grid::ArrayOp::scale: Incorrect vector size" );
-=======
         throw std::runtime_error( "Cabana::Grid::ArrayOp::scale: Incorrect "
                                   "vector size (Label: " +
                                   array.label() + ")" );
->>>>>>> d10f495c
 
     Kokkos::View<const typename Array_t::value_type*, Kokkos::HostSpace,
                  Kokkos::MemoryUnmanaged>
@@ -559,14 +544,9 @@
         "Cabana::Grid::ArrayOp::scale: Cabana::Grid::Array required" );
     if ( alpha.size() !=
          static_cast<unsigned>( array.layout()->dofsPerEntity() ) )
-<<<<<<< HEAD
-        throw std::runtime_error(
-            "Cabana::Grid::ArrayOp::scale: Incorrect vector size" );
-=======
         throw std::runtime_error( "Cabana::Grid::ArrayOp::scale: Incorrect "
                                   "vector size (Label: " +
                                   array.label() + ")" );
->>>>>>> d10f495c
 
     Kokkos::View<const typename Array_t::value_type*, Kokkos::HostSpace,
                  Kokkos::MemoryUnmanaged>
@@ -600,14 +580,9 @@
     auto a_space = a.layout()->indexSpace( tag, Local() );
     auto b_space = b.layout()->indexSpace( tag, Local() );
     if ( a_space != b_space )
-<<<<<<< HEAD
-        throw std::logic_error(
-            "Cabana::Grid::ArrayOp::copy: Incompatible index spaces" );
-=======
         throw std::logic_error( "Cabana::Grid::ArrayOp::copy: Incompatible "
                                 "index spaces (Labels: " +
                                 a.label() + ", " + b.label() + ")" );
->>>>>>> d10f495c
     auto subview_a = createSubview( a.view(), a_space );
     auto subview_b = createSubview( b.view(), b_space );
     Kokkos::deep_copy( subview_a, subview_b );
